// Copyright (c) ppy Pty Ltd <contact@ppy.sh>. Licensed under the MIT Licence.
// See the LICENCE file in the repository root for full licence text.

using System;

namespace osu.Server.Spectator
{
    public static class AppSettings
    {
        public static bool SaveReplays { get; set; }
        public static int ReplayUploaderConcurrency { get; set; } = 1;

        #region Sync With g0v0-server

<<<<<<< HEAD
        public static bool EnableAllBeatmapLeaderboard { get; set; }
=======
        public static string ReplaysPath { get; set; } = "replays";
>>>>>>> 0db2ba9a

        // ReSharper disable once InconsistentNaming
        public static bool EnableAP { get; set; }

<<<<<<< HEAD
        // ReSharper disable once InconsistentNaming
        public static bool EnableRX { get; set; }
=======
        public static string S3Key { get; } = string.Empty;
        public static string S3Secret { get; } = string.Empty;
        public static string ReplaysBucket { get; } = string.Empty;
>>>>>>> 0db2ba9a

        #endregion

        public static bool TrackBuildUserCounts { get; set; }

        public static int ServerPort { get; set; } = 80;
        public static string RedisHost { get; } = "localhost";
        public static string DataDogAgentHost { get; set; } = "localhost";

<<<<<<< HEAD
        public static string DatabaseHost { get; }
        public static string DatabaseUser { get; }
        public static string DatabasePassword { get; }
        public static string DatabaseName { get; }
        public static string DatabasePort { get; }
=======
        public static string DatabaseHost { get; } = "localhost";
        public static string DatabaseUser { get; } = "osuweb";
        public static int DatabasePort { get; } = 3306;
>>>>>>> 0db2ba9a

        public static string SharedInteropDomain { get; } = "http://localhost:8080";
        public static string SharedInteropSecret { get; } = string.Empty;

        public static string? SentryDsn { get; }

<<<<<<< HEAD
        #region JWT Authentication Settings

        public static string JwtSecretKey { get; }
        public static string JwtAlgorithm { get; }
        public static int JwtAccessTokenExpireMinutes { get; }
        public static int OsuClientId { get; }
        public static bool UseLegacyRsaAuth { get; }

        #endregion

        #region Custom rulesets

        public static string RulesetsPath { get; }

        public static bool CheckRulesetVersion { get; set; }

        #endregion

        public static int BanchoBotUserId { get; }
=======
        public static int BanchoBotUserId { get; } = 3;
>>>>>>> 0db2ba9a

        public static int MatchmakingRoomRounds { get; set; } = 5;
        public static bool MatchmakingRoomAllowSkip { get; set; }
        public static TimeSpan MatchmakingLobbyUpdateRate { get; } = TimeSpan.FromSeconds(5);
        public static TimeSpan MatchmakingQueueUpdateRate { get; } = TimeSpan.FromSeconds(1);

        /// <summary>
        /// The duration for which users are temporarily banned from the matchmaking queue after declining an invitation.
        /// </summary>
        public static TimeSpan MatchmakingQueueBanDuration { get; } = TimeSpan.FromMinutes(1);

        /// <summary>
        /// The total number of beatmaps per matchmaking room.
        /// </summary>
        public static int MatchmakingPoolSize { get; set; } = 50;

        static AppSettings()
        {
            SaveReplays = bool.TryParse(Environment.GetEnvironmentVariable("SAVE_REPLAYS"), out bool saveReplays) ? saveReplays : SaveReplays;
            ReplayUploaderConcurrency = int.TryParse(Environment.GetEnvironmentVariable("REPLAY_UPLOAD_THREADS"), out int uploaderConcurrency) ? uploaderConcurrency : ReplayUploaderConcurrency;
            ArgumentOutOfRangeException.ThrowIfNegativeOrZero(ReplayUploaderConcurrency);

<<<<<<< HEAD
            EnableAllBeatmapLeaderboard = Environment.GetEnvironmentVariable("ENABLE_ALL_BEATMAP_LEADERBOARD") == "true";
            EnableAP = (Environment.GetEnvironmentVariable("ENABLE_AP") ?? Environment.GetEnvironmentVariable("ENABLE_OSU_AP")) == "true";
            EnableRX = (Environment.GetEnvironmentVariable("ENABLE_RX") ?? Environment.GetEnvironmentVariable("ENABLE_OSU_RX")) == "true";

            TrackBuildUserCounts = Environment.GetEnvironmentVariable("TRACK_BUILD_USER_COUNTS") == "1";

            ServerPort = Environment.GetEnvironmentVariable("SERVER_PORT") ?? "8086";
            RedisHost = Environment.GetEnvironmentVariable("REDIS_HOST") ?? "localhost";
            DataDogAgentHost = Environment.GetEnvironmentVariable("DD_AGENT_HOST") ?? "localhost";

            DatabaseHost = Environment.GetEnvironmentVariable("MYSQL_HOST") ?? Environment.GetEnvironmentVariable("DB_HOST") ?? "localhost";
            DatabaseUser = Environment.GetEnvironmentVariable("MYSQL_USER") ?? Environment.GetEnvironmentVariable("DB_USER") ?? "osu_api";
            DatabasePassword = Environment.GetEnvironmentVariable("MYSQL_PASSWORD") ?? Environment.GetEnvironmentVariable("DB_PASSWORD") ?? "osu_password";
            DatabaseName = Environment.GetEnvironmentVariable("MYSQL_DATABASE") ?? Environment.GetEnvironmentVariable("DB_NAME") ?? "osu_api";
            DatabasePort = Environment.GetEnvironmentVariable("MYSQL_PORT") ?? Environment.GetEnvironmentVariable("DB_PORT") ?? "3306";

            SharedInteropDomain = Environment.GetEnvironmentVariable("SHARED_INTEROP_DOMAIN") ?? "http://localhost:8000";
            SharedInteropSecret = Environment.GetEnvironmentVariable("SHARED_INTEROP_SECRET") ?? string.Empty;
=======
            ReplaysPath = Environment.GetEnvironmentVariable("REPLAYS_PATH") ?? ReplaysPath;
            S3Key = Environment.GetEnvironmentVariable("S3_KEY") ?? S3Key;
            S3Secret = Environment.GetEnvironmentVariable("S3_SECRET") ?? S3Secret;
            ReplaysBucket = Environment.GetEnvironmentVariable("REPLAYS_BUCKET") ?? ReplaysBucket;
            TrackBuildUserCounts = bool.TryParse(Environment.GetEnvironmentVariable("TRACK_BUILD_USER_COUNTS"), out bool trackBuildUserCounts) ? trackBuildUserCounts : TrackBuildUserCounts;

            ServerPort = int.TryParse(Environment.GetEnvironmentVariable("SERVER_PORT"), out int serverPort) ? serverPort : ServerPort;
            RedisHost = Environment.GetEnvironmentVariable("REDIS_HOST") ?? RedisHost;
            DataDogAgentHost = Environment.GetEnvironmentVariable("DD_AGENT_HOST") ?? DataDogAgentHost;

            DatabaseHost = Environment.GetEnvironmentVariable("DB_HOST") ?? DatabaseHost;
            DatabaseUser = Environment.GetEnvironmentVariable("DB_USER") ?? DatabaseUser;
            DatabasePort = int.TryParse(Environment.GetEnvironmentVariable("DB_PORT"), out int databasePort) ? databasePort : DatabasePort;

            SharedInteropDomain = Environment.GetEnvironmentVariable("SHARED_INTEROP_DOMAIN") ?? SharedInteropDomain;
            SharedInteropSecret = Environment.GetEnvironmentVariable("SHARED_INTEROP_SECRET") ?? SharedInteropSecret;
>>>>>>> 0db2ba9a

            SentryDsn = Environment.GetEnvironmentVariable("SP_SENTRY_DSN") ?? null;

            // JWT Authentication Settings
            JwtSecretKey = Environment.GetEnvironmentVariable("JWT_SECRET_KEY") ?? "your_jwt_secret_here";
            JwtAlgorithm = Environment.GetEnvironmentVariable("JWT_ALGORITHM") ?? "HS256";
            JwtAccessTokenExpireMinutes = int.Parse(Environment.GetEnvironmentVariable("JWT_ACCESS_TOKEN_EXPIRE_MINUTES") ?? "1440");
            OsuClientId = int.Parse(Environment.GetEnvironmentVariable("OSU_CLIENT_ID") ?? "5");
            UseLegacyRsaAuth = Environment.GetEnvironmentVariable("USE_LEGACY_RSA_AUTH") == "1";
            SentryDsn = Environment.GetEnvironmentVariable("SENTRY_DSN");

<<<<<<< HEAD
            // app.const
            // BANCHOBOT_ID = 2
            BanchoBotUserId = int.TryParse(Environment.GetEnvironmentVariable("BANCHO_BOT_USER_ID"), out int id) ? id : 2;
=======
            BanchoBotUserId = int.TryParse(Environment.GetEnvironmentVariable("BANCHO_BOT_USER_ID"), out int banchoBotUserId) ? banchoBotUserId : BanchoBotUserId;

            MatchmakingRoomRounds = int.TryParse(Environment.GetEnvironmentVariable("MATCHMAKING_ROOM_ROUNDS"), out int mmRounds)
                ? mmRounds
                : MatchmakingRoomRounds;

            MatchmakingRoomAllowSkip = bool.TryParse(Environment.GetEnvironmentVariable("MATCHMAKING_ALLOW_SKIP"), out bool mmAllowSkip)
                ? mmAllowSkip
                : MatchmakingRoomAllowSkip;
>>>>>>> 0db2ba9a

            MatchmakingLobbyUpdateRate = int.TryParse(Environment.GetEnvironmentVariable("MATCHMAKING_LOBBY_UPDATE_RATE"), out int mmLobbyUpdateRate)
                ? TimeSpan.FromSeconds(mmLobbyUpdateRate)
                : MatchmakingLobbyUpdateRate;

            MatchmakingQueueUpdateRate = int.TryParse(Environment.GetEnvironmentVariable("MATCHMAKING_QUEUE_UPDATE_RATE"), out int mmQueueUpdateRate)
                ? TimeSpan.FromSeconds(mmQueueUpdateRate)
<<<<<<< HEAD
                : TimeSpan.FromSeconds(1);
            MatchmakingRatingInitialRadius = int.TryParse(Environment.GetEnvironmentVariable("MATCHMAKING_RATING_INITIAL_RADIUS"), out int mmRatingInitialRadius)
                ? mmRatingInitialRadius
                : MatchmakingRatingInitialRadius;
            MatchmakingRatingRadiusIncreaseTime = int.TryParse(Environment.GetEnvironmentVariable("MATCHMAKING_RATING_RADIUS_INCREASE_TIME"), out int mmRatingRadiusIncreaseTime)
                ? mmRatingRadiusIncreaseTime
                : MatchmakingRatingRadiusIncreaseTime;
            MatchmakingPoolSize = int.TryParse(Environment.GetEnvironmentVariable("MATCHMAKING_POOL_SIZE"), out int mmPoolSize) ? mmPoolSize : MatchmakingPoolSize;

            RulesetsPath = Environment.GetEnvironmentVariable("RULESETS_PATH") ?? "rulesets";
            CheckRulesetVersion = (Environment.GetEnvironmentVariable("CHECK_RULESET_VERSION") is not string env || !bool.TryParse(env, out bool v)) || v;
=======
                : MatchmakingQueueUpdateRate;

            MatchmakingQueueBanDuration = int.TryParse(Environment.GetEnvironmentVariable("MATCHMAKING_QUEUE_BAN_DURATION"), out int mmQueueBanDuration)
                ? TimeSpan.FromSeconds(mmQueueBanDuration)
                : MatchmakingQueueBanDuration;

            MatchmakingPoolSize = int.TryParse(Environment.GetEnvironmentVariable("MATCHMAKING_POOL_SIZE"), out int mmPoolSize)
                ? mmPoolSize
                : MatchmakingPoolSize;
>>>>>>> 0db2ba9a
        }
    }
}<|MERGE_RESOLUTION|>--- conflicted
+++ resolved
@@ -12,57 +12,40 @@
 
         #region Sync With g0v0-server
 
-<<<<<<< HEAD
         public static bool EnableAllBeatmapLeaderboard { get; set; }
-=======
-        public static string ReplaysPath { get; set; } = "replays";
->>>>>>> 0db2ba9a
 
         // ReSharper disable once InconsistentNaming
         public static bool EnableAP { get; set; }
 
-<<<<<<< HEAD
         // ReSharper disable once InconsistentNaming
         public static bool EnableRX { get; set; }
-=======
-        public static string S3Key { get; } = string.Empty;
-        public static string S3Secret { get; } = string.Empty;
-        public static string ReplaysBucket { get; } = string.Empty;
->>>>>>> 0db2ba9a
 
         #endregion
 
         public static bool TrackBuildUserCounts { get; set; }
 
-        public static int ServerPort { get; set; } = 80;
+        public static int ServerPort { get; set; } = 8086;
         public static string RedisHost { get; } = "localhost";
         public static string DataDogAgentHost { get; set; } = "localhost";
 
-<<<<<<< HEAD
-        public static string DatabaseHost { get; }
-        public static string DatabaseUser { get; }
-        public static string DatabasePassword { get; }
-        public static string DatabaseName { get; }
-        public static string DatabasePort { get; }
-=======
         public static string DatabaseHost { get; } = "localhost";
-        public static string DatabaseUser { get; } = "osuweb";
+        public static string DatabaseUser { get; } = "osu_api";
+        public static string DatabasePassword { get; } = "passsword";
+        public static string DatabaseName { get; } = "osu_api";
         public static int DatabasePort { get; } = 3306;
->>>>>>> 0db2ba9a
 
-        public static string SharedInteropDomain { get; } = "http://localhost:8080";
+        public static string SharedInteropDomain { get; } = "http://localhost:8000";
         public static string SharedInteropSecret { get; } = string.Empty;
 
         public static string? SentryDsn { get; }
 
-<<<<<<< HEAD
         #region JWT Authentication Settings
 
-        public static string JwtSecretKey { get; }
-        public static string JwtAlgorithm { get; }
-        public static int JwtAccessTokenExpireMinutes { get; }
-        public static int OsuClientId { get; }
-        public static bool UseLegacyRsaAuth { get; }
+        public static string JwtSecretKey { get; } = "your_jwt_secret_here";
+        public static string JwtAlgorithm { get; } = "HS256";
+        public static int JwtAccessTokenExpireMinutes { get; } = 1440;
+        public static int OsuClientId { get; } = 5;
+        public static bool UseLegacyRsaAuth { get; } = true;
 
         #endregion
 
@@ -74,10 +57,9 @@
 
         #endregion
 
-        public static int BanchoBotUserId { get; }
-=======
-        public static int BanchoBotUserId { get; } = 3;
->>>>>>> 0db2ba9a
+        // app.const
+        // BANCHOBOT_ID = 2
+        public static int BanchoBotUserId { get; } = 2;
 
         public static int MatchmakingRoomRounds { get; set; } = 5;
         public static bool MatchmakingRoomAllowSkip { get; set; }
@@ -100,59 +82,39 @@
             ReplayUploaderConcurrency = int.TryParse(Environment.GetEnvironmentVariable("REPLAY_UPLOAD_THREADS"), out int uploaderConcurrency) ? uploaderConcurrency : ReplayUploaderConcurrency;
             ArgumentOutOfRangeException.ThrowIfNegativeOrZero(ReplayUploaderConcurrency);
 
-<<<<<<< HEAD
-            EnableAllBeatmapLeaderboard = Environment.GetEnvironmentVariable("ENABLE_ALL_BEATMAP_LEADERBOARD") == "true";
-            EnableAP = (Environment.GetEnvironmentVariable("ENABLE_AP") ?? Environment.GetEnvironmentVariable("ENABLE_OSU_AP")) == "true";
-            EnableRX = (Environment.GetEnvironmentVariable("ENABLE_RX") ?? Environment.GetEnvironmentVariable("ENABLE_OSU_RX")) == "true";
+            EnableAllBeatmapLeaderboard = bool.TryParse(Environment.GetEnvironmentVariable("ENABLE_ALL_BEATMAP_LEADERBOARD"), out bool enableAllBeatmapLeaderboard)
+                ? enableAllBeatmapLeaderboard
+                : EnableAllBeatmapLeaderboard;
+            EnableAP = bool.TryParse(Environment.GetEnvironmentVariable("ENABLE_AP") ?? Environment.GetEnvironmentVariable("ENABLE_OSU_AP"), out bool enableAP) ? enableAP : EnableAP;
+            EnableRX = bool.TryParse(Environment.GetEnvironmentVariable("ENABLE_RX") ?? Environment.GetEnvironmentVariable("ENABLE_OSU_RX"), out bool enableRX) ? enableRX : EnableRX;
 
-            TrackBuildUserCounts = Environment.GetEnvironmentVariable("TRACK_BUILD_USER_COUNTS") == "1";
-
-            ServerPort = Environment.GetEnvironmentVariable("SERVER_PORT") ?? "8086";
-            RedisHost = Environment.GetEnvironmentVariable("REDIS_HOST") ?? "localhost";
-            DataDogAgentHost = Environment.GetEnvironmentVariable("DD_AGENT_HOST") ?? "localhost";
-
-            DatabaseHost = Environment.GetEnvironmentVariable("MYSQL_HOST") ?? Environment.GetEnvironmentVariable("DB_HOST") ?? "localhost";
-            DatabaseUser = Environment.GetEnvironmentVariable("MYSQL_USER") ?? Environment.GetEnvironmentVariable("DB_USER") ?? "osu_api";
-            DatabasePassword = Environment.GetEnvironmentVariable("MYSQL_PASSWORD") ?? Environment.GetEnvironmentVariable("DB_PASSWORD") ?? "osu_password";
-            DatabaseName = Environment.GetEnvironmentVariable("MYSQL_DATABASE") ?? Environment.GetEnvironmentVariable("DB_NAME") ?? "osu_api";
-            DatabasePort = Environment.GetEnvironmentVariable("MYSQL_PORT") ?? Environment.GetEnvironmentVariable("DB_PORT") ?? "3306";
-
-            SharedInteropDomain = Environment.GetEnvironmentVariable("SHARED_INTEROP_DOMAIN") ?? "http://localhost:8000";
-            SharedInteropSecret = Environment.GetEnvironmentVariable("SHARED_INTEROP_SECRET") ?? string.Empty;
-=======
-            ReplaysPath = Environment.GetEnvironmentVariable("REPLAYS_PATH") ?? ReplaysPath;
-            S3Key = Environment.GetEnvironmentVariable("S3_KEY") ?? S3Key;
-            S3Secret = Environment.GetEnvironmentVariable("S3_SECRET") ?? S3Secret;
-            ReplaysBucket = Environment.GetEnvironmentVariable("REPLAYS_BUCKET") ?? ReplaysBucket;
             TrackBuildUserCounts = bool.TryParse(Environment.GetEnvironmentVariable("TRACK_BUILD_USER_COUNTS"), out bool trackBuildUserCounts) ? trackBuildUserCounts : TrackBuildUserCounts;
 
             ServerPort = int.TryParse(Environment.GetEnvironmentVariable("SERVER_PORT"), out int serverPort) ? serverPort : ServerPort;
             RedisHost = Environment.GetEnvironmentVariable("REDIS_HOST") ?? RedisHost;
             DataDogAgentHost = Environment.GetEnvironmentVariable("DD_AGENT_HOST") ?? DataDogAgentHost;
 
-            DatabaseHost = Environment.GetEnvironmentVariable("DB_HOST") ?? DatabaseHost;
-            DatabaseUser = Environment.GetEnvironmentVariable("DB_USER") ?? DatabaseUser;
-            DatabasePort = int.TryParse(Environment.GetEnvironmentVariable("DB_PORT"), out int databasePort) ? databasePort : DatabasePort;
+            DatabaseHost = Environment.GetEnvironmentVariable("MYSQL_HOST") ?? DatabaseHost;
+            DatabaseUser = Environment.GetEnvironmentVariable("MYSQL_USER") ?? DatabaseUser;
+            DatabasePort = int.TryParse(Environment.GetEnvironmentVariable("MYSQL_PORT"), out int databasePort) ? databasePort : DatabasePort;
+            DatabasePassword = Environment.GetEnvironmentVariable("MYSQL_PASSWORD") ?? DatabasePassword;
+            DatabaseName = Environment.GetEnvironmentVariable("MYSQL_DATABASE") ?? DatabaseName;
 
             SharedInteropDomain = Environment.GetEnvironmentVariable("SHARED_INTEROP_DOMAIN") ?? SharedInteropDomain;
             SharedInteropSecret = Environment.GetEnvironmentVariable("SHARED_INTEROP_SECRET") ?? SharedInteropSecret;
->>>>>>> 0db2ba9a
 
             SentryDsn = Environment.GetEnvironmentVariable("SP_SENTRY_DSN") ?? null;
 
             // JWT Authentication Settings
-            JwtSecretKey = Environment.GetEnvironmentVariable("JWT_SECRET_KEY") ?? "your_jwt_secret_here";
-            JwtAlgorithm = Environment.GetEnvironmentVariable("JWT_ALGORITHM") ?? "HS256";
-            JwtAccessTokenExpireMinutes = int.Parse(Environment.GetEnvironmentVariable("JWT_ACCESS_TOKEN_EXPIRE_MINUTES") ?? "1440");
-            OsuClientId = int.Parse(Environment.GetEnvironmentVariable("OSU_CLIENT_ID") ?? "5");
-            UseLegacyRsaAuth = Environment.GetEnvironmentVariable("USE_LEGACY_RSA_AUTH") == "1";
-            SentryDsn = Environment.GetEnvironmentVariable("SENTRY_DSN");
+            JwtSecretKey = Environment.GetEnvironmentVariable("JWT_SECRET_KEY") ?? JwtSecretKey;
+            JwtAlgorithm = Environment.GetEnvironmentVariable("JWT_ALGORITHM") ?? JwtAlgorithm;
+            JwtAccessTokenExpireMinutes = int.TryParse(Environment.GetEnvironmentVariable("JWT_ACCESS_TOKEN_EXPIRE_MINUTES"), out int jwtExpireMinutes)
+                ? jwtExpireMinutes
+                : JwtAccessTokenExpireMinutes;
+            OsuClientId = int.TryParse(Environment.GetEnvironmentVariable("OSU_CLIENT_ID"), out int osuClientId) ? osuClientId : OsuClientId;
+            UseLegacyRsaAuth = Environment.GetEnvironmentVariable("USE_LEGACY_RSA_AUTH") is not string useLegacyRsaAuth || !bool.TryParse(useLegacyRsaAuth, out bool isUseLegacyRsaAuth)
+                                                                                                                        || isUseLegacyRsaAuth;
 
-<<<<<<< HEAD
-            // app.const
-            // BANCHOBOT_ID = 2
-            BanchoBotUserId = int.TryParse(Environment.GetEnvironmentVariable("BANCHO_BOT_USER_ID"), out int id) ? id : 2;
-=======
             BanchoBotUserId = int.TryParse(Environment.GetEnvironmentVariable("BANCHO_BOT_USER_ID"), out int banchoBotUserId) ? banchoBotUserId : BanchoBotUserId;
 
             MatchmakingRoomRounds = int.TryParse(Environment.GetEnvironmentVariable("MATCHMAKING_ROOM_ROUNDS"), out int mmRounds)
@@ -162,7 +124,6 @@
             MatchmakingRoomAllowSkip = bool.TryParse(Environment.GetEnvironmentVariable("MATCHMAKING_ALLOW_SKIP"), out bool mmAllowSkip)
                 ? mmAllowSkip
                 : MatchmakingRoomAllowSkip;
->>>>>>> 0db2ba9a
 
             MatchmakingLobbyUpdateRate = int.TryParse(Environment.GetEnvironmentVariable("MATCHMAKING_LOBBY_UPDATE_RATE"), out int mmLobbyUpdateRate)
                 ? TimeSpan.FromSeconds(mmLobbyUpdateRate)
@@ -170,19 +131,6 @@
 
             MatchmakingQueueUpdateRate = int.TryParse(Environment.GetEnvironmentVariable("MATCHMAKING_QUEUE_UPDATE_RATE"), out int mmQueueUpdateRate)
                 ? TimeSpan.FromSeconds(mmQueueUpdateRate)
-<<<<<<< HEAD
-                : TimeSpan.FromSeconds(1);
-            MatchmakingRatingInitialRadius = int.TryParse(Environment.GetEnvironmentVariable("MATCHMAKING_RATING_INITIAL_RADIUS"), out int mmRatingInitialRadius)
-                ? mmRatingInitialRadius
-                : MatchmakingRatingInitialRadius;
-            MatchmakingRatingRadiusIncreaseTime = int.TryParse(Environment.GetEnvironmentVariable("MATCHMAKING_RATING_RADIUS_INCREASE_TIME"), out int mmRatingRadiusIncreaseTime)
-                ? mmRatingRadiusIncreaseTime
-                : MatchmakingRatingRadiusIncreaseTime;
-            MatchmakingPoolSize = int.TryParse(Environment.GetEnvironmentVariable("MATCHMAKING_POOL_SIZE"), out int mmPoolSize) ? mmPoolSize : MatchmakingPoolSize;
-
-            RulesetsPath = Environment.GetEnvironmentVariable("RULESETS_PATH") ?? "rulesets";
-            CheckRulesetVersion = (Environment.GetEnvironmentVariable("CHECK_RULESET_VERSION") is not string env || !bool.TryParse(env, out bool v)) || v;
-=======
                 : MatchmakingQueueUpdateRate;
 
             MatchmakingQueueBanDuration = int.TryParse(Environment.GetEnvironmentVariable("MATCHMAKING_QUEUE_BAN_DURATION"), out int mmQueueBanDuration)
@@ -192,7 +140,10 @@
             MatchmakingPoolSize = int.TryParse(Environment.GetEnvironmentVariable("MATCHMAKING_POOL_SIZE"), out int mmPoolSize)
                 ? mmPoolSize
                 : MatchmakingPoolSize;
->>>>>>> 0db2ba9a
+
+            RulesetsPath = Environment.GetEnvironmentVariable("RULESETS_PATH") ?? "rulesets";
+            CheckRulesetVersion = Environment.GetEnvironmentVariable("CHECK_RULESET_VERSION") is not string checkRuleset || !bool.TryParse(checkRuleset, out bool isCheckRulesetVersion)
+                                                                                                                         || isCheckRulesetVersion;
         }
     }
 }