--- conflicted
+++ resolved
@@ -4,10 +4,6 @@
 using Microsoft.AspNetCore.SignalR;
 using Microsoft.Extensions.Caching.Memory;
 using Microsoft.Extensions.Primitives;
-<<<<<<< HEAD
-=======
-using osu.Game.Online;
->>>>>>> 7fac5e35
 using osu.Game.Online.Metadata;
 using osu.Game.Users;
 using osu.Server.Spectator.Database;
@@ -98,15 +94,12 @@
                 ? forwardedForIp.ToString().Split(',').First()
                 // fallback to getting the raw IP.
                 : Context.GetHttpContext()?.Connection.RemoteIpAddress?.ToString();
-<<<<<<< HEAD
-=======
             using (var db = databaseFactory.GetInstance())
             {
                 await db.UpdateUserOnlineStatusAsync(usage.Item!.UserId, true);
             }
             redisDatabase.Publish(RedisChannel.Literal("user:online_status"), usage.Item!.UserId);
             // TODO: update g0v0-server's code to use a better counter for online users.
->>>>>>> 7fac5e35
             redisDatabase.StringSet($"metadata:online:{usage.Item!.UserId}", "metadata", TimeSpan.FromHours(2));
 
             using (var db = databaseFactory.GetInstance())
@@ -281,12 +274,8 @@
         {
             await base.CleanUpState(state);
             using (var db = databaseFactory.GetInstance())
-<<<<<<< HEAD
-                await db.OfflineUser(state.UserId);
-=======
                 await db.UpdateUserOnlineStatusAsync(state.UserId, false);
             redisDatabase.Publish(RedisChannel.Literal("user:online_status"), state.UserId);
->>>>>>> 7fac5e35
             redisDatabase.KeyDelete($"metadata:online:{state.UserId}");
             if (shouldBroadcastPresenceToOtherUsers(state))
                 await broadcastUserPresenceUpdate(state.UserId, null);
