--- conflicted
+++ resolved
@@ -115,11 +115,7 @@
 
                         try
                         {
-<<<<<<< HEAD
-                            room = roomUsage.Item ??= await ServerMultiplayerRoom.InitialiseAsync(roomId, HubContext, databaseFactory, manager);
-=======
-                            room = roomUsage.Item ??= await ServerMultiplayerRoom.InitialiseAsync(roomId, HubContext, databaseFactory, multiplayerEventLogger);
->>>>>>> 1ac1c94e
+                            room = roomUsage.Item ??= await ServerMultiplayerRoom.InitialiseAsync(roomId, HubContext, databaseFactory, multiplayerEventLogger, manager);
 
                             // this is a sanity check to keep *rooms* in a good state.
                             // in theory the connection clean-up code should handle this correctly.
