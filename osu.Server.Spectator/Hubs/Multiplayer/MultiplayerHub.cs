// Copyright (c) ppy Pty Ltd <contact@ppy.sh>. Licensed under the MIT Licence.
// See the LICENCE file in the repository root for full licence text.

using System;
using System.Collections.Generic;
using System.Linq;
using System.Threading.Tasks;
using MessagePack;
using Microsoft.AspNetCore.SignalR;
using Microsoft.Extensions.Logging;
using osu.Game.Online;
using osu.Game.Online.API;
using osu.Game.Online.Multiplayer;
using osu.Game.Online.Multiplayer.Countdown;
using osu.Game.Online.Rooms;
using osu.Server.Spectator.Database;
using osu.Server.Spectator.Database.Models;
using osu.Server.Spectator.Entities;
using osu.Server.Spectator.Extensions;
using osu.Server.Spectator.Hubs.Multiplayer.Matchmaking.Queue;
using osu.Server.Spectator.Services;
using StackExchange.Redis;

namespace osu.Server.Spectator.Hubs.Multiplayer
{
    public partial class MultiplayerHub : StatefulUserHub<IMultiplayerClient, MultiplayerClientState>, IMultiplayerServer
    {
        private static readonly MessagePackSerializerOptions message_pack_options = new MessagePackSerializerOptions(new SignalRUnionWorkaroundResolver());

        protected readonly EntityStore<ServerMultiplayerRoom> Rooms;
        protected readonly MultiplayerHubContext HubContext;
        private readonly IDatabaseFactory databaseFactory;
        private readonly ChatFilters chatFilters;
        private readonly ISharedInterop sharedInterop;
        private readonly MultiplayerEventLogger multiplayerEventLogger;
        private readonly IMatchmakingQueueBackgroundService matchmakingQueueService;

        public MultiplayerHub(
            ILoggerFactory loggerFactory,
            EntityStore<ServerMultiplayerRoom> rooms,
            EntityStore<MultiplayerClientState> users,
            IDatabaseFactory databaseFactory,
            ChatFilters chatFilters,
            IHubContext<MultiplayerHub> hubContext,
            ISharedInterop sharedInterop,
            MultiplayerEventLogger multiplayerEventLogger,
<<<<<<< HEAD
            IConnectionMultiplexer redis)
=======
            IMatchmakingQueueBackgroundService matchmakingQueueService)
>>>>>>> c5dad7d1
            : base(loggerFactory, users)
        {
            this.databaseFactory = databaseFactory;
            this.chatFilters = chatFilters;
            this.sharedInterop = sharedInterop;
            this.multiplayerEventLogger = multiplayerEventLogger;
            this.matchmakingQueueService = matchmakingQueueService;

            Rooms = rooms;
            HubContext = new MultiplayerHubContext(hubContext, rooms, users, loggerFactory, databaseFactory, multiplayerEventLogger, redis);
        }

        public async Task<MultiplayerRoom> CreateRoom(MultiplayerRoom room)
        {
            Log($"{Context.GetUserId()} creating room");
            using (var db = databaseFactory.GetInstance())
            {
                if (await db.IsUserRestrictedAsync(Context.GetUserId()))
                    throw new InvalidStateException("Can't create a room when restricted.");
            }

            long roomId = await sharedInterop.CreateRoomAsync(Context.GetUserId(), room);
            await multiplayerEventLogger.LogRoomCreatedAsync(roomId, Context.GetUserId());

            return await JoinRoomWithPassword(roomId, room.Settings.Password);
        }

        public Task<MultiplayerRoom> JoinRoom(long roomId) => JoinRoomWithPassword(roomId, string.Empty);

        public async Task<MultiplayerRoom> JoinRoomWithPassword(long roomId, string password)
        {
            Log($"Attempting to join room {roomId}");

            using (var db = databaseFactory.GetInstance())
            {
                if (await db.IsUserRestrictedAsync(Context.GetUserId()))
                    throw new InvalidStateException("Can't join a room when restricted.");
            }

            byte[] roomBytes;

            using (var userUsage = await GetOrCreateLocalUserState())
            {
                if (userUsage.Item != null)
                {
                    // if the user already has a state, it means they are already in a room and can't join another without first leaving.
                    throw new InvalidStateException("Can't join a room when already in another room.");
                }

                // add the user to the room.
                var roomUser = new MultiplayerRoomUser(Context.GetUserId());
                // track whether this join necessitated starting the process of fetching the room and adding it to the room store.
                bool newRoomFetchStarted = false;

                using (var roomUsage = await Rooms.GetForUse(roomId, true))
                {
                    ServerMultiplayerRoom? room = null;

                    try
                    {
                        if (roomUsage.Item == null)
                        {
                            newRoomFetchStarted = true;

                            // the requested room is not yet tracked by this server.
                            room = await retrieveRoom(roomId);

                            if (!string.IsNullOrEmpty(room.Settings.Password))
                            {
                                if (room.Settings.Password != password)
                                    throw new InvalidPasswordException();
                            }

                            // the above call will only succeed if this user is the host.
                            room.Host = roomUser;

                            // mark the room active - and wait for confirmation of this operation from the database - before adding the user to the room.
                            await markRoomActive(room);

                            roomUsage.Item = room;
                        }
                        else
                        {
                            room = roomUsage.Item;

                            // this is a sanity check to keep *rooms* in a good state.
                            // in theory the connection clean-up code should handle this correctly.
                            if (room.Users.Any(u => u.UserID == roomUser.UserID))
                                throw new InvalidOperationException($"User {roomUser.UserID} attempted to join room {room.RoomID} they are already present in.");

                            if (!string.IsNullOrEmpty(room.Settings.Password))
                            {
                                if (room.Settings.Password != password)
                                    throw new InvalidPasswordException();
                            }
                        }

                        userUsage.Item = new MultiplayerClientState(Context.ConnectionId, Context.GetUserId(), roomId);

                        // because match controllers may send subsequent information via Users collection hooks,
                        // inform clients before adding user to the room.
                        await Clients.Group(GetGroupId(roomId)).UserJoined(roomUser);

                        await room.AddUser(roomUser);
                        room.UpdateForRetrieval();

                        await addDatabaseUser(room, roomUser);
                        await Groups.AddToGroupAsync(Context.ConnectionId, GetGroupId(roomId));

                        Log(room, "User joined");
                    }
                    catch
                    {
                        try
                        {
                            if (userUsage.Item != null)
                            {
                                // the user was joined to the room, so we can run the standard leaveRoom method.
                                // this will handle closing the room if this was the only user.
                                await leaveRoom(userUsage.Item, roomUsage, false);
                            }
                            else if (newRoomFetchStarted)
                            {
                                if (room != null)
                                {
                                    // the room was retrieved and associated to the usage, but something failed before the user (host) could join.
                                    // for now, let's mark the room as ended if this happens.
                                    await endDatabaseMatch(room);
                                }

                                roomUsage.Destroy();
                            }
                        }
                        finally
                        {
                            // no matter how we end up cleaning up the room, ensure the user's context is destroyed.
                            userUsage.Destroy();
                        }

                        throw;
                    }

                    roomBytes = MessagePackSerializer.Serialize<MultiplayerRoom>(room, message_pack_options);
                }
            }

            try
            {
                // Run in background so we don't hold locks on user/room states.
                _ = sharedInterop.AddUserToRoomAsync(Context.GetUserId(), roomId, password);
            }
            catch
            {
                // Errors are logged internally by SharedInterop.
            }

            await multiplayerEventLogger.LogPlayerJoinedAsync(roomId, Context.GetUserId());

            return MessagePackSerializer.Deserialize<MultiplayerRoom>(roomBytes);
        }

        /// <summary>
        /// Attempt to retrieve and construct a room from the database backend, based on a room ID specification.
        /// This will check the database backing to ensure things are in a consistent state.
        /// It should only be called by the room's host, before any other user has joined (and will throw if not).
        /// </summary>
        /// <param name="roomId">The proposed room ID.</param>
        /// <exception cref="InvalidOperationException">If anything is wrong with this request.</exception>
        private async Task<ServerMultiplayerRoom> retrieveRoom(long roomId)
        {
            Log($"Retrieving room {roomId} from database");

            using (var db = databaseFactory.GetInstance())
            {
                // TODO: this call should be transactional, and mark the room as managed by this server instance.
                // This will allow for other instances to know not to reinitialise the room if the host arrives there.
                // Alternatively, we can move lobby retrieval away from osu-web and not require this in the first place.
                // Needs further discussion and consideration either way.
                var databaseRoom = await db.GetRealtimeRoomAsync(roomId);

                if (databaseRoom == null)
                    throw new InvalidOperationException("Specified match does not exist.");

                if (databaseRoom.ends_at != null && databaseRoom.ends_at < DateTimeOffset.Now)
                    throw new InvalidStateException("Match has already ended.");
<<<<<<< HEAD
                //打印两个id
                Log($"Database room user_id: {databaseRoom.host_id}, Context user_id: {Context.GetUserId()}");
                if (databaseRoom.host_id != Context.GetUserId())
=======

                if (databaseRoom.type != database_match_type.matchmaking && databaseRoom.user_id != Context.GetUserId())
>>>>>>> c5dad7d1
                    throw new InvalidOperationException("Non-host is attempting to join match before host");

                var room = new ServerMultiplayerRoom(roomId, HubContext, databaseFactory)
                {
                    ChannelID = databaseRoom.channel_id,
                    Settings = new MultiplayerRoomSettings
                    {
                        Name = databaseRoom.name,
                        Password = databaseRoom.password,
                        MatchType = databaseRoom.type.ToMatchType(),
                        QueueMode = databaseRoom.queue_mode.ToQueueMode(),
                        AutoStartDuration = TimeSpan.FromSeconds(databaseRoom.auto_start_duration),
                        AutoSkip = databaseRoom.auto_skip
                    }
                };

                await room.Initialise();

                return room;
            }
        }

        /// <summary>
        /// Marks a room active at the database, implying the host has joined and this server is now in control of the room's lifetime.
        /// </summary>
        private async Task markRoomActive(ServerMultiplayerRoom room)
        {
            Log(room, "Host marking room active");

            using (var db = databaseFactory.GetInstance())
                await db.MarkRoomActiveAsync(room);
        }

        public async Task LeaveRoom()
        {
            Log("Requesting to leave room");
            long roomId;

            using (var userUsage = await GetOrCreateLocalUserState())
            {
                if (userUsage.Item == null)
                    return;

                try
                {
                    roomId = userUsage.Item.CurrentRoomID;
                    await leaveRoom(userUsage.Item, false);
                }
                finally
                {
                    userUsage.Destroy();
                }
            }

            await multiplayerEventLogger.LogPlayerLeftAsync(roomId, Context.GetUserId());
        }

        public async Task InvitePlayer(int userId)
        {
            using (var db = databaseFactory.GetInstance())
            {
                bool isRestricted = await db.IsUserRestrictedAsync(userId);
                if (isRestricted)
                    throw new InvalidStateException("Can't invite a restricted user to a room.");

                var relation = await db.GetUserRelation(Context.GetUserId(), userId);

                // The local user has the player they are trying to invite blocked.
                if (relation?.foe == true)
                    throw new UserBlockedException();

                var inverseRelation = await db.GetUserRelation(userId, Context.GetUserId());

                // The player being invited has the local user blocked.
                if (inverseRelation?.foe == true)
                    throw new UserBlockedException();

                // The player being invited disallows unsolicited PMs and the local user is not their friend.
                if (inverseRelation?.friend != true && !await db.GetUserAllowsPMs(userId))
                    throw new UserBlocksPMsException();
            }

            using (var userUsage = await GetOrCreateLocalUserState())
            using (var roomUsage = await getLocalUserRoom(userUsage.Item))
            {
                var user = userUsage.Item;
                var room = roomUsage.Item;

                if (user == null)
                    throw new InvalidStateException("Local user was not found in the expected room");

                if (room == null)
                    throw new InvalidOperationException("Attempted to operate on a null room");

                if (room.Settings.MatchType == MatchType.Matchmaking)
                    throw new InvalidStateException("Can't invite players to matchmaking rooms.");

                await Clients.User(userId.ToString()).Invited(user.UserId, room.RoomID, room.Settings.Password);
            }
        }

        public async Task TransferHost(int userId)
        {
            long roomId;

            using (var userUsage = await GetOrCreateLocalUserState())
            using (var roomUsage = await getLocalUserRoom(userUsage.Item))
            {
                var room = roomUsage.Item;

                if (room == null)
                    throw new InvalidOperationException("Attempted to operate on a null room");

                Log(room, $"Transferring host from {room.Host?.UserID} to {userId}");
                roomId = room.RoomID;

                ensureIsHost(room);

                var newHost = room.Users.FirstOrDefault(u => u.UserID == userId);

                if (newHost == null)
                    throw new Exception("Target user is not in the current room");

                await setNewHost(room, newHost);
            }

            await multiplayerEventLogger.LogHostChangedAsync(roomId, userId);
        }

        public async Task KickUser(int userId)
        {
            long roomId;

            using (var userUsage = await GetOrCreateLocalUserState())
            using (var roomUsage = await getLocalUserRoom(userUsage.Item))
            {
                var room = roomUsage.Item;

                if (room == null)
                    throw new InvalidOperationException("Attempted to operate on a null room");

                Log(room, $"Kicking user {userId}");
                roomId = room.RoomID;

                if (userId == userUsage.Item?.UserId)
                    throw new InvalidStateException("Can't kick self");

                ensureIsHost(room);

                var kickTarget = room.Users.FirstOrDefault(u => u.UserID == userId);

                if (kickTarget == null)
                    throw new InvalidOperationException("Target user is not in the current room");

                using (var targetUserUsage = await GetStateFromUser(kickTarget.UserID))
                {
                    if (targetUserUsage.Item == null)
                        throw new InvalidOperationException();

                    try
                    {
                        await leaveRoom(targetUserUsage.Item, roomUsage, true);
                    }
                    finally
                    {
                        targetUserUsage.Destroy();
                    }
                }
            }

            await multiplayerEventLogger.LogPlayerKickedAsync(roomId, userId);
        }

        public async Task ChangeState(MultiplayerUserState newState)
        {
            using (var userUsage = await GetOrCreateLocalUserState())
            using (var roomUsage = await getLocalUserRoom(userUsage.Item))
            {
                var room = roomUsage.Item;

                if (room == null)
                    throw new InvalidOperationException("Attempted to operate on a null room");

                var user = room.Users.FirstOrDefault(u => u.UserID == Context.GetUserId());

                if (user == null)
                    throw new InvalidStateException("Local user was not found in the expected room");

                if (user.State == newState)
                    return;

                // There's a potential that a client attempts to change state while a message from the server is in transit. Silently block these changes rather than informing the client.
                switch (newState)
                {
                    // If a client triggered `Idle` (ie. un-readying) before they received the `WaitingForLoad` message from the match starting.
                    case MultiplayerUserState.Idle:
                        if (IsGameplayState(user.State))
                            return;

                        break;

                    // If a client a triggered gameplay state before they received the `Idle` message from their gameplay being aborted.
                    case MultiplayerUserState.Loaded:
                    case MultiplayerUserState.ReadyForGameplay:
                        if (!IsGameplayState(user.State))
                            return;

                        break;
                }

                Log(room, $"User changing state from {user.State} to {newState}");

                ensureValidStateSwitch(room, user.State, newState);

                await HubContext.ChangeAndBroadcastUserState(room, user, newState);

                // Signal newly-spectating users to load gameplay if currently in the middle of play.
                if (newState == MultiplayerUserState.Spectating
                    && (room.State == MultiplayerRoomState.WaitingForLoad || room.State == MultiplayerRoomState.Playing))
                {
                    await Clients.Caller.LoadRequested();
                }

                await HubContext.UpdateRoomStateIfRequired(room);
            }
        }

        public async Task ChangeBeatmapAvailability(BeatmapAvailability newBeatmapAvailability)
        {
            using (var userUsage = await GetOrCreateLocalUserState())
            using (var roomUsage = await getLocalUserRoom(userUsage.Item))
            {
                var room = roomUsage.Item;

                if (room == null)
                    throw new InvalidOperationException("Attempted to operate on a null room");

                var user = room.Users.FirstOrDefault(u => u.UserID == Context.GetUserId());

                if (user == null)
                    throw new InvalidOperationException("Local user was not found in the expected room");

                await HubContext.ChangeAndBroadcastUserBeatmapAvailability(room, user, newBeatmapAvailability);
            }
        }

        public async Task ChangeUserStyle(int? beatmapId, int? rulesetId)
        {
            using (var userUsage = await GetOrCreateLocalUserState())
            using (var roomUsage = await getLocalUserRoom(userUsage.Item))
            {
                var room = roomUsage.Item;

                if (room == null)
                    throw new InvalidOperationException("Attempted to operate on a null room");

                var user = room.Users.FirstOrDefault(u => u.UserID == Context.GetUserId());

                if (user == null)
                    throw new InvalidOperationException("Local user was not found in the expected room");

                await HubContext.ChangeUserStyle(beatmapId, rulesetId, room, user);
            }
        }

        public async Task ChangeUserMods(IEnumerable<APIMod> newMods)
        {
            using (var userUsage = await GetOrCreateLocalUserState())
            using (var roomUsage = await getLocalUserRoom(userUsage.Item))
            {
                var room = roomUsage.Item;

                if (room == null)
                    throw new InvalidOperationException("Attempted to operate on a null room");

                var user = room.Users.FirstOrDefault(u => u.UserID == Context.GetUserId());

                if (user == null)
                    throw new InvalidOperationException("Local user was not found in the expected room");

                await HubContext.ChangeUserMods(newMods, room, user);
            }
        }

        public async Task SendMatchRequest(MatchUserRequest request)
        {
            using (var userUsage = await GetOrCreateLocalUserState())
            using (var roomUsage = await getLocalUserRoom(userUsage.Item))
            {
                var room = roomUsage.Item;

                if (room == null)
                    throw new InvalidOperationException("Attempted to operate on a null room");

                var user = room.Users.FirstOrDefault(u => u.UserID == Context.GetUserId());

                if (user == null)
                    throw new InvalidOperationException("Local user was not found in the expected room");

                switch (request)
                {
                    case StartMatchCountdownRequest startMatchCountdownRequest:
                        ensureIsHost(room);

                        if (room.State != MultiplayerRoomState.Open)
                            throw new InvalidStateException("Cannot start a countdown during ongoing play.");

                        if (room.Settings.AutoStartEnabled)
                            throw new InvalidStateException("Cannot start manual countdown if auto-start is enabled.");

                        await room.StartCountdown(new MatchStartCountdown { TimeRemaining = startMatchCountdownRequest.Duration }, HubContext.StartMatch);

                        break;

                    case StopCountdownRequest stopCountdownRequest:
                        ensureIsHost(room);

                        MultiplayerCountdown? countdown = room.FindCountdownById(stopCountdownRequest.ID);

                        if (countdown == null)
                            break;

                        switch (countdown)
                        {
                            case MatchStartCountdown when room.Settings.AutoStartEnabled:
                            case ForceGameplayStartCountdown:
                            case ServerShuttingDownCountdown:
                                throw new InvalidStateException("Cannot stop the requested countdown.");
                        }

                        await room.StopCountdown(countdown);
                        break;

                    default:
                        await room.Controller.HandleUserRequest(user, request);
                        break;
                }
            }
        }

        public async Task StartMatch()
        {
            using (var userUsage = await GetOrCreateLocalUserState())
            using (var roomUsage = await getLocalUserRoom(userUsage.Item))
            {
                var room = roomUsage.Item;

                if (room == null)
                    throw new InvalidOperationException("Attempted to operate on a null room");

                ensureIsHost(room);

                if (room.Host != null && room.Host.State != MultiplayerUserState.Spectating && room.Host.State != MultiplayerUserState.Ready)
                    throw new InvalidStateException("Can't start match when the host is not ready.");

                if (room.Users.All(u => u.State != MultiplayerUserState.Ready))
                    throw new InvalidStateException("Can't start match when no users are ready.");

                await HubContext.StartMatch(room);
            }
        }

        public async Task AbortMatch()
        {
            using (var userUsage = await GetOrCreateLocalUserState())
            using (var roomUsage = await getLocalUserRoom(userUsage.Item))
            {
                var room = roomUsage.Item;
                if (room == null)
                    throw new InvalidOperationException("Attempted to operate on a null room");

                ensureIsHost(room);

                if (room.State != MultiplayerRoomState.WaitingForLoad && room.State != MultiplayerRoomState.Playing)
                    throw new InvalidStateException("Cannot abort a match that hasn't started.");

                foreach (var user in room.Users)
                    await HubContext.ChangeAndBroadcastUserState(room, user, MultiplayerUserState.Idle);

                await Clients.Group(GetGroupId(room.RoomID)).GameplayAborted(GameplayAbortReason.HostAbortedTheMatch);

                await HubContext.UpdateRoomStateIfRequired(room);
            }
        }

        public async Task AbortGameplay()
        {
            using (var userUsage = await GetOrCreateLocalUserState())
            using (var roomUsage = await getLocalUserRoom(userUsage.Item))
            {
                var room = roomUsage.Item;
                if (room == null)
                    throw new InvalidOperationException("Attempted to operate on a null room");

                var user = room.Users.FirstOrDefault(u => u.UserID == Context.GetUserId());
                if (user == null)
                    throw new InvalidOperationException("Local user was not found in the expected room");

                if (!IsGameplayState(user.State))
                    throw new InvalidStateException("Cannot abort gameplay while not in a gameplay state");

                await HubContext.ChangeAndBroadcastUserState(room, user, MultiplayerUserState.Idle);
                await HubContext.UpdateRoomStateIfRequired(room);
            }
        }

        public async Task AddPlaylistItem(MultiplayerPlaylistItem item)
        {
            using (var userUsage = await GetOrCreateLocalUserState())
            using (var roomUsage = await getLocalUserRoom(userUsage.Item))
            {
                var room = roomUsage.Item;
                if (room == null)
                    throw new InvalidOperationException("Attempted to operate on a null room");

                var user = room.Users.FirstOrDefault(u => u.UserID == Context.GetUserId());
                if (user == null)
                    throw new InvalidOperationException("Local user was not found in the expected room");

                Log(room, $"Adding playlist item for beatmap {item.BeatmapID}");
                await room.Controller.AddPlaylistItem(item, user);

                await HubContext.UpdateRoomStateIfRequired(room);
            }
        }

        public async Task EditPlaylistItem(MultiplayerPlaylistItem item)
        {
            using (var userUsage = await GetOrCreateLocalUserState())
            using (var roomUsage = await getLocalUserRoom(userUsage.Item))
            {
                var room = roomUsage.Item;
                if (room == null)
                    throw new InvalidOperationException("Attempted to operate on a null room");

                var user = room.Users.FirstOrDefault(u => u.UserID == Context.GetUserId());
                if (user == null)
                    throw new InvalidOperationException("Local user was not found in the expected room");

                Log(room, $"Editing playlist item {item.ID} for beatmap {item.BeatmapID}");
                await room.Controller.EditPlaylistItem(item, user);
            }
        }

        public async Task RemovePlaylistItem(long playlistItemId)
        {
            using (var userUsage = await GetOrCreateLocalUserState())
            using (var roomUsage = await getLocalUserRoom(userUsage.Item))
            {
                var room = roomUsage.Item;
                if (room == null)
                    throw new InvalidOperationException("Attempted to operate on a null room");

                var user = room.Users.FirstOrDefault(u => u.UserID == Context.GetUserId());
                if (user == null)
                    throw new InvalidOperationException("Local user was not found in the expected room");

                Log(room, $"Removing playlist item {playlistItemId}");
                await room.Controller.RemovePlaylistItem(playlistItemId, user);

                await HubContext.UpdateRoomStateIfRequired(room);
            }
        }

        public async Task ChangeSettings(MultiplayerRoomSettings settings)
        {
            using (var userUsage = await GetOrCreateLocalUserState())
            using (var roomUsage = await getLocalUserRoom(userUsage.Item))
            {
                var room = roomUsage.Item;

                if (room == null)
                    throw new InvalidOperationException("Attempted to operate on a null room");

                if (room.State != MultiplayerRoomState.Open)
                    throw new InvalidStateException("Attempted to change settings while game is active");

                ensureIsHost(room);

                Log(room, "Settings updating");

                settings.Name = await chatFilters.FilterAsync(settings.Name);

                // Server is authoritative over the playlist item ID.
                // Todo: This needs to change for tournament mode.
                settings.PlaylistItemId = room.Settings.PlaylistItemId;

                if (room.Settings.Equals(settings))
                    return;

                var previousSettings = room.Settings;

                if (settings.MatchType == MatchType.Playlists)
                    throw new InvalidStateException("Invalid match type selected");

                try
                {
                    room.Settings = settings;
                    await updateDatabaseSettings(room);
                }
                catch
                {
                    // rollback settings if an error occurred when updating the database.
                    room.Settings = previousSettings;
                    throw;
                }

                if (previousSettings.MatchType != settings.MatchType)
                {
                    await room.ChangeMatchType(settings.MatchType);
                    Log(room, $"Switching room ruleset to {room.Controller}");
                }

                await room.Controller.HandleSettingsChanged();
                await HubContext.NotifySettingsChanged(room, false);

                await HubContext.UpdateRoomStateIfRequired(room);
            }
        }

        /// <summary>
        /// Get the group ID to be used for multiplayer messaging.
        /// </summary>
        /// <param name="roomId">The databased room ID.</param>
        public static string GetGroupId(long roomId) => $"room:{roomId}";

        private async Task updateDatabaseSettings(MultiplayerRoom room)
        {
            var playlistItem = room.Playlist.FirstOrDefault(item => item.ID == room.Settings.PlaylistItemId);

            if (playlistItem == null)
                throw new InvalidStateException("Attempted to select a playlist item not contained by the room.");

            using (var db = databaseFactory.GetInstance())
                await db.UpdateRoomSettingsAsync(room);
        }

        private async Task updateDatabaseHost(MultiplayerRoom room)
        {
            using (var db = databaseFactory.GetInstance())
                await db.UpdateRoomHostAsync(room);
        }

        private async Task endDatabaseMatch(MultiplayerRoom room)
        {
            using (var db = databaseFactory.GetInstance())
                await db.EndMatchAsync(room);

            await multiplayerEventLogger.LogRoomDisbandedAsync(room.RoomID, Context.GetUserId());
        }

        private async Task addDatabaseUser(MultiplayerRoom room, MultiplayerRoomUser user)
        {
            using (var db = databaseFactory.GetInstance())
                await db.AddRoomParticipantAsync(room, user);
        }

        private async Task removeDatabaseUser(MultiplayerRoom room, MultiplayerRoomUser user)
        {
            using (var db = databaseFactory.GetInstance())
                await db.RemoveRoomParticipantAsync(room, user);
        }

        protected override async Task CleanUpState(MultiplayerClientState state)
        {
            await base.CleanUpState(state);
            await matchmakingQueueService.RemoveFromQueueAsync(new MatchmakingClientState(state));
            await leaveRoom(state, true);
        }

        private async Task setNewHost(MultiplayerRoom room, MultiplayerRoomUser newHost)
        {
            room.Host = newHost;
            await Clients.Group(GetGroupId(room.RoomID)).HostChanged(newHost.UserID);

            await updateDatabaseHost(room);
        }

        /// <summary>
        /// Given a room and a state transition, throw if there's an issue with the sequence of events.
        /// </summary>
        /// <param name="room">The room.</param>
        /// <param name="oldState">The old state.</param>
        /// <param name="newState">The new state.</param>
        private void ensureValidStateSwitch(ServerMultiplayerRoom room, MultiplayerUserState oldState, MultiplayerUserState newState)
        {
            switch (newState)
            {
                case MultiplayerUserState.Idle:
                    if (IsGameplayState(oldState))
                        throw new InvalidStateException("Cannot return to idle without aborting gameplay.");

                    // any non-gameplay state can return to idle.
                    break;

                case MultiplayerUserState.Ready:
                    if (oldState != MultiplayerUserState.Idle)
                        throw new InvalidStateChangeException(oldState, newState);

                    if (room.Controller.CurrentItem.Expired)
                        throw new InvalidStateException("Cannot ready up while all items have been played.");

                    break;

                case MultiplayerUserState.WaitingForLoad:
                    // state is managed by the server.
                    throw new InvalidStateChangeException(oldState, newState);

                case MultiplayerUserState.Loaded:
                    if (oldState != MultiplayerUserState.WaitingForLoad)
                        throw new InvalidStateChangeException(oldState, newState);

                    break;

                case MultiplayerUserState.ReadyForGameplay:
                    if (oldState != MultiplayerUserState.Loaded)
                        throw new InvalidStateChangeException(oldState, newState);

                    break;

                case MultiplayerUserState.Playing:
                    // state is managed by the server.
                    throw new InvalidStateChangeException(oldState, newState);

                case MultiplayerUserState.FinishedPlay:
                    if (oldState != MultiplayerUserState.Playing)
                        throw new InvalidStateChangeException(oldState, newState);

                    break;

                case MultiplayerUserState.Results:
                    // state is managed by the server.
                    throw new InvalidStateChangeException(oldState, newState);

                case MultiplayerUserState.Spectating:
                    if (oldState != MultiplayerUserState.Idle && oldState != MultiplayerUserState.Ready)
                        throw new InvalidStateChangeException(oldState, newState);

                    break;

                default:
                    throw new ArgumentOutOfRangeException(nameof(newState), newState, null);
            }
        }

        public static bool IsGameplayState(MultiplayerUserState state)
        {
            switch (state)
            {
                default:
                    return false;

                case MultiplayerUserState.WaitingForLoad:
                case MultiplayerUserState.Loaded:
                case MultiplayerUserState.ReadyForGameplay:
                case MultiplayerUserState.Playing:
                    return true;
            }
        }

        /// <summary>
        /// Ensure the local user is the host of the room, and throw if they are not.
        /// </summary>
        private void ensureIsHost(MultiplayerRoom room)
        {
            if (room.Host?.UserID != Context.GetUserId())
                throw new NotHostException();
        }

        /// <summary>
        /// Retrieve the <see cref="MultiplayerRoom"/> for the local context user.
        /// </summary>
        private async Task<ItemUsage<ServerMultiplayerRoom>> getLocalUserRoom(MultiplayerClientState? state)
        {
            if (state == null)
                throw new NotJoinedRoomException();

            long roomId = state.CurrentRoomID;

            return await Rooms.GetForUse(roomId);
        }

        private async Task leaveRoom(MultiplayerClientState state, bool wasKick)
        {
            using (var roomUsage = await getLocalUserRoom(state))
                await leaveRoom(state, roomUsage, wasKick);
        }

        private async Task leaveRoom(MultiplayerClientState state, ItemUsage<ServerMultiplayerRoom> roomUsage, bool wasKick)
        {
            var room = roomUsage.Item;

            if (room == null)
                throw new InvalidOperationException("Attempted to operate on a null room");

            Log(room, wasKick ? "User kicked" : "User left");

            await Groups.RemoveFromGroupAsync(state.ConnectionId, GetGroupId(room.RoomID));

            var user = room.Users.FirstOrDefault(u => u.UserID == state.UserId);

            if (user == null)
                throw new InvalidStateException("User was not in the expected room.");

            await room.RemoveUser(user);
            await removeDatabaseUser(room, user);

            try
            {
                // Run in background so we don't hold locks on user/room states.
                _ = sharedInterop.RemoveUserFromRoomAsync(state.UserId, state.CurrentRoomID);
            }
            catch
            {
                // Errors are logged internally by SharedInterop.
            }

            // handle closing the room if the only participant is the user which is leaving.
            if (room.Users.Count == 0)
            {
                await endDatabaseMatch(room);

                // only destroy the usage after the database operation succeeds.
                Log(room, "Stopping tracking of room (all users left).");
                roomUsage.Destroy();
                return;
            }

            await HubContext.UpdateRoomStateIfRequired(room);

            // if this user was the host, we need to arbitrarily transfer host so the room can continue to exist.
            if (room.Host?.Equals(user) == true)
            {
                // there *has* to still be at least one user in the room (see user check above).
                var newHost = room.Users.First();

                await setNewHost(room, newHost);
            }

            if (wasKick)
            {
                // the target user has already been removed from the group, so send the message to them separately.
                await Clients.Client(state.ConnectionId).UserKicked(user);
                await Clients.Group(GetGroupId(room.RoomID)).UserKicked(user);
            }
            else
                await Clients.Group(GetGroupId(room.RoomID)).UserLeft(user);
        }

        internal Task<ItemUsage<ServerMultiplayerRoom>> GetRoom(long roomId) => Rooms.GetForUse(roomId);

        protected void Log(ServerMultiplayerRoom room, string message, LogLevel logLevel = LogLevel.Information) => base.Log($"[room:{room.RoomID}] {message}", logLevel);
    }
}<|MERGE_RESOLUTION|>--- conflicted
+++ resolved
@@ -1,25 +1,14 @@
 // Copyright (c) ppy Pty Ltd <contact@ppy.sh>. Licensed under the MIT Licence.
 // See the LICENCE file in the repository root for full licence text.
 
-using System;
-using System.Collections.Generic;
-using System.Linq;
-using System.Threading.Tasks;
-using MessagePack;
-using Microsoft.AspNetCore.SignalR;
-using Microsoft.Extensions.Logging;
-using osu.Game.Online;
-using osu.Game.Online.API;
-using osu.Game.Online.Multiplayer;
-using osu.Game.Online.Multiplayer.Countdown;
-using osu.Game.Online.Rooms;
 using osu.Server.Spectator.Database;
 using osu.Server.Spectator.Database.Models;
 using osu.Server.Spectator.Entities;
-using osu.Server.Spectator.Extensions;
 using osu.Server.Spectator.Hubs.Multiplayer.Matchmaking.Queue;
 using osu.Server.Spectator.Services;
-using StackExchange.Redis;
+using System;
+using System.Collections.Generic;
+using System.Threading.Tasks;
 
 namespace osu.Server.Spectator.Hubs.Multiplayer
 {
@@ -43,12 +32,9 @@
             ChatFilters chatFilters,
             IHubContext<MultiplayerHub> hubContext,
             ISharedInterop sharedInterop,
+            IConnectionMultiplexer redis,
             MultiplayerEventLogger multiplayerEventLogger,
-<<<<<<< HEAD
-            IConnectionMultiplexer redis)
-=======
             IMatchmakingQueueBackgroundService matchmakingQueueService)
->>>>>>> c5dad7d1
             : base(loggerFactory, users)
         {
             this.databaseFactory = databaseFactory;
@@ -234,14 +220,9 @@
 
                 if (databaseRoom.ends_at != null && databaseRoom.ends_at < DateTimeOffset.Now)
                     throw new InvalidStateException("Match has already ended.");
-<<<<<<< HEAD
                 //打印两个id
                 Log($"Database room user_id: {databaseRoom.host_id}, Context user_id: {Context.GetUserId()}");
-                if (databaseRoom.host_id != Context.GetUserId())
-=======
-
-                if (databaseRoom.type != database_match_type.matchmaking && databaseRoom.user_id != Context.GetUserId())
->>>>>>> c5dad7d1
+                if (databaseRoom.type != database_match_type.matchmaking && databaseRoom.host_id != Context.GetUserId())
                     throw new InvalidOperationException("Non-host is attempting to join match before host");
 
                 var room = new ServerMultiplayerRoom(roomId, HubContext, databaseFactory)
