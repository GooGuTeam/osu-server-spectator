// Copyright (c) ppy Pty Ltd <contact@ppy.sh>. Licensed under the MIT Licence.
// See the LICENCE file in the repository root for full licence text.

using System;
using System.Threading;
using Newtonsoft.Json;
<<<<<<< HEAD
using System.Collections.Generic;
=======
using StatsdClient;
>>>>>>> 0db2ba9a

namespace osu.Server.Spectator.Hubs.Multiplayer
{
    [Serializable]
    public class MultiplayerClientState : ClientState
    {
<<<<<<< HEAD
        public long CurrentRoomID;

        public Dictionary<string, string> RulesetHashes;

        public void MakeUserLeaveRoom()
        {
            CurrentRoomID = -1;
        }

        public bool IsUserInRoom(long? roomId = null)
        {
            if (roomId.HasValue)
                return CurrentRoomID == roomId.Value;

            return CurrentRoomID != -1;
        }

        [JsonConstructor]
        public MultiplayerClientState(in string connectionId, in int userId, in long currentRoomID = -1, in Dictionary<string, string>? rulesetHashes = null)
            : base(connectionId, userId)
        {
            CurrentRoomID = currentRoomID;
            RulesetHashes = rulesetHashes ?? new Dictionary<string, string>();
=======
        private static int countUsersInRooms;

        public long? CurrentRoomID { get; private set; }

        [JsonConstructor]
        public MultiplayerClientState(in string connectionId, in int userId)
            : base(connectionId, userId)
        {
        }

        public void SetRoom(long roomId)
        {
            if (CurrentRoomID != null)
                throw new InvalidOperationException("User is already in a room.");

            CurrentRoomID = roomId;
            DogStatsd.Gauge($"{MultiplayerHub.STATSD_PREFIX}.users", Interlocked.Increment(ref countUsersInRooms));
        }

        public void ClearRoom()
        {
            if (CurrentRoomID == null)
                return;

            CurrentRoomID = null;
            DogStatsd.Gauge($"{MultiplayerHub.STATSD_PREFIX}.users", Interlocked.Decrement(ref countUsersInRooms));
>>>>>>> 0db2ba9a
        }
    }
}<|MERGE_RESOLUTION|>--- conflicted
+++ resolved
@@ -4,34 +4,19 @@
 using System;
 using System.Threading;
 using Newtonsoft.Json;
-<<<<<<< HEAD
+using StatsdClient;
 using System.Collections.Generic;
-=======
-using StatsdClient;
->>>>>>> 0db2ba9a
 
 namespace osu.Server.Spectator.Hubs.Multiplayer
 {
     [Serializable]
     public class MultiplayerClientState : ClientState
     {
-<<<<<<< HEAD
-        public long CurrentRoomID;
+        public long? CurrentRoomID;
 
         public Dictionary<string, string> RulesetHashes;
 
-        public void MakeUserLeaveRoom()
-        {
-            CurrentRoomID = -1;
-        }
-
-        public bool IsUserInRoom(long? roomId = null)
-        {
-            if (roomId.HasValue)
-                return CurrentRoomID == roomId.Value;
-
-            return CurrentRoomID != -1;
-        }
+        private static int countUsersInRooms;
 
         [JsonConstructor]
         public MultiplayerClientState(in string connectionId, in int userId, in long currentRoomID = -1, in Dictionary<string, string>? rulesetHashes = null)
@@ -39,15 +24,6 @@
         {
             CurrentRoomID = currentRoomID;
             RulesetHashes = rulesetHashes ?? new Dictionary<string, string>();
-=======
-        private static int countUsersInRooms;
-
-        public long? CurrentRoomID { get; private set; }
-
-        [JsonConstructor]
-        public MultiplayerClientState(in string connectionId, in int userId)
-            : base(connectionId, userId)
-        {
         }
 
         public void SetRoom(long roomId)
@@ -64,9 +40,8 @@
             if (CurrentRoomID == null)
                 return;
 
-            CurrentRoomID = null;
+            CurrentRoomID = -1;
             DogStatsd.Gauge($"{MultiplayerHub.STATSD_PREFIX}.users", Interlocked.Decrement(ref countUsersInRooms));
->>>>>>> 0db2ba9a
         }
     }
 }