// Copyright (c) ppy Pty Ltd <contact@ppy.sh>. Licensed under the MIT Licence.
// See the LICENCE file in the repository root for full licence text.

using System;
using System.Collections.Generic;
using System.Linq;
using System.Threading.Tasks;
using Microsoft.AspNetCore.Mvc;
using OpenSkillSharp.Models;
using OpenSkillSharp.Rating;
using osu.Game.Online;
using osu.Game.Online.Matchmaking;
using osu.Game.Online.Matchmaking.Events;
using osu.Game.Online.Multiplayer;
using osu.Game.Online.Multiplayer.MatchTypes.Matchmaking;
using osu.Game.Online.Rooms;
using osu.Server.Spectator.Database;
using osu.Server.Spectator.Database.Models;
using osu.Server.Spectator.Extensions;
using osu.Server.Spectator.Hubs.Multiplayer.Matchmaking.Elo;
using System.Diagnostics;

namespace osu.Server.Spectator.Hubs.Multiplayer.Matchmaking
{
    [NonController]
    public class MatchmakingMatchController : IMatchController
    {
        /// <summary>
        /// Duration users are given to enter the room before it automatically starts.
        /// This is not expected to run to completion.
        /// </summary>
        private const int stage_waiting_for_clients_join_time = 60;

        /// <summary>
        /// Duration before the match starts the first round.
        /// </summary>
        private const int stage_round_start_time_first = 15;

        /// <summary>
        /// Duration users are given to view standings at the round start screen.
        /// </summary>
        private const int stage_round_start_time = 5;

        /// <summary>
        /// Duration users are given to pick their beatmap.
        /// </summary>
        private const int stage_user_picks_time = 40;

        /// <summary>
        /// Duration for the user beatmap selection stage when all users have picked a beatmap.
        /// </summary>
        private const int stage_user_picks_time_fast = 5;

        /// <summary>
        /// Duration before the beatmap is revealed to users (should approximate client animation time).
        /// </summary>
        private const int stage_select_beatmap_time_single_item = 3;

        /// <summary>
        /// Duration before the beatmap is revealed to users (should approximate client animation time).
        /// </summary>
        private const int stage_select_beatmap_time_multiple_items = 7;

        /// <summary>
        /// Duration users are given to download the beatmap before they're excluded from the match.
        /// </summary>
        private const int stage_prepare_beatmap_time = 120;

        /// <summary>
        /// Duration users are given to prepare for the match to start.
        /// </summary>
        private const int stage_prepare_gameplay_time = 5;

        /// <summary>
        /// Unused.
        /// </summary>
        private const int stage_gameplay_time = 0;

        /// <summary>
        /// Duration users are given to preview the results of a round before they're forced back to the match.
        /// </summary>
        private const int stage_round_end_time = 10;

        /// <summary>
        /// Duration after the match concludes before the room is closed.
        /// </summary>
        private const int stage_room_end_time = 120;

        /// <summary>
        /// The total number of rounds.
        /// </summary>
        private static int totalRounds => AppSettings.MatchmakingRoomRounds;

        /// <summary>
        /// The number of points awarded for each placement position (index 0 = #1, index 7 = #8).
        /// </summary>
        private static readonly int[] placement_points = [15, 12, 10, 8, 6, 4, 2, 1];

        public MultiplayerPlaylistItem CurrentItem => room.CurrentPlaylistItem;

        public uint PoolId { get; set; }

        private readonly ServerMultiplayerRoom room;
        private readonly IMultiplayerHubContext hub;
        private readonly IDatabaseFactory dbFactory;
        private readonly MultiplayerEventLogger eventLogger;
        private readonly MatchmakingRoomState state;
        private readonly Dictionary<int, long> userPicks = new Dictionary<int, long>();

        private int joinedUserCount;
        private bool anyPlayerQuit;
        private bool statsUpdatePending = true;

        public MatchmakingMatchController(ServerMultiplayerRoom room, IMultiplayerHubContext hub, IDatabaseFactory dbFactory, MultiplayerEventLogger eventLogger)
        {
            this.room = room;
            this.hub = hub;
            this.dbFactory = dbFactory;
            this.eventLogger = eventLogger;

            room.MatchState = state = new MatchmakingRoomState();
            room.Settings.PlaylistItemId = room.Playlist[Random.Shared.Next(0, room.Playlist.Count)].ID;
        }

        public async Task Initialise()
        {
            await hub.NotifyMatchRoomStateChanged(room);
            await startCountdown(TimeSpan.FromSeconds(stage_waiting_for_clients_join_time), stageRoundWarmupTime);
        }

        public Task<bool> UserCanJoin(int userId)
            => Task.FromResult(state.Users.UserDictionary.ContainsKey(userId));

        public Task HandleSettingsChanged()
        {
            return Task.CompletedTask;
        }

        public async Task HandleGameplayCompleted()
        {
            using (var db = dbFactory.GetInstance())
            {
                // Expire and let clients know that the current item has finished.
                await db.MarkPlaylistItemAsPlayedAsync(room.RoomID, CurrentItem.ID);
                room.Playlist[room.Playlist.IndexOf(CurrentItem)] = (await db.GetPlaylistItemAsync(room.RoomID, CurrentItem.ID)).ToMultiplayerPlaylistItem();
                await hub.NotifyPlaylistItemChanged(room, CurrentItem, true);
            }

            // Collect all scores from the database.
            List<SoloScore> scores = [];
            using (var db = dbFactory.GetInstance())
                scores.AddRange(await db.GetAllScoresForPlaylistItem(CurrentItem.ID));

            // Add dummy scores for all users that did not play the map.
            foreach ((int userId, _) in state.Users.UserDictionary)
            {
<<<<<<< HEAD
                foreach (var score in await db.GetAllScoresForPlaylistItem(room.RoomID, CurrentItem.ID))
                    scores[(int)score.user_id] = score;
=======
                if (scores.All(s => s.user_id != userId))
                    scores.Add(new SoloScore { user_id = (uint)userId });
>>>>>>> eee3370e
            }

            state.RecordScores(scores.Select(s => s.ToScoreInfo()).ToArray(), placement_points);

            await stageResultsDisplaying();
        }

        public async Task HandleUserRequest(MultiplayerRoomUser user, MatchUserRequest request)
        {
            switch (request)
            {
                case MatchmakingAvatarActionRequest avatarAction:
                    await hub.NotifyNewMatchEvent(room, new MatchmakingAvatarActionEvent { UserId = user.UserID, Action = avatarAction.Action });
                    break;
            }
        }

        public async Task HandleUserJoined(MultiplayerRoomUser user)
        {
            switch (state.Stage)
            {
                case MatchmakingStage.WaitingForClientsJoin:
                    await eventLogger.LogMatchmakingUserJoinAsync(room.RoomID, user.UserID);

                    if (++joinedUserCount >= state.Users.Count)
                        await stageRoundWarmupTime(room);
                    break;
            }
        }

        public async Task HandleUserLeft(MultiplayerRoomUser user)
        {
            anyPlayerQuit = true;

            // Mark users that leave the match early as having abandoned the match.
            if (hasGameplayRoundsRemaining())
            {
                state.Users.GetOrAdd(user.UserID).AbandonedAt = DateTimeOffset.UtcNow;
                state.RecordScores([], placement_points); // Empty update to adjust placements.
                await hub.NotifyMatchRoomStateChanged(room);
            }

            // Attempt to conclude the match in advance so users don't have to keep playing rounds by themselves.
            if (canConcludeMatch())
            {
                await stageRoomEnd(room);
                return;
            }

            userPicks.Remove(user.UserID);
            await updateStageFromUserStateChange();
        }

        public Task AddPlaylistItem(MultiplayerPlaylistItem item, MultiplayerRoomUser user)
        {
            return Task.CompletedTask;
        }

        public Task EditPlaylistItem(MultiplayerPlaylistItem item, MultiplayerRoomUser user)
        {
            return Task.CompletedTask;
        }

        public Task RemovePlaylistItem(long playlistItemId, MultiplayerRoomUser user)
        {
            return Task.CompletedTask;
        }

        public async Task HandleUserStateChanged(MultiplayerRoomUser user)
        {
            await updateStageFromUserStateChange();
        }

        public void SkipToNextStage(out Task countdownTask)
        {
            if (!AppSettings.MatchmakingRoomAllowSkip)
                throw new InvalidStateException("Skipping matchmaking rounds is not allowed.");

            countdownTask = room.SkipToEndOfCountdown(room.FindCountdownOfType<MatchmakingStageCountdown>());
        }

        public async Task ToggleSelectionAsync(MultiplayerRoomUser user, long playlistItemId)
        {
            if (state.Stage != MatchmakingStage.UserBeatmapSelect)
                return;

            if (playlistItemId != -1)
            {
                MultiplayerPlaylistItem? item = room.Playlist.SingleOrDefault(item => item.ID == playlistItemId);

                if (item == null)
                    throw new InvalidStateException("Selected playlist item is not part of the room!");

                if (item.Expired)
                    throw new InvalidStateException("Selected playlist item is expired!");
            }

            if (userPicks.TryGetValue(user.UserID, out long existingPick))
            {
                if (existingPick == playlistItemId)
                    return;

                await hub.NotifyMatchmakingItemDeselected(room, user.UserID, existingPick);
            }

            userPicks[user.UserID] = playlistItemId;
            await hub.NotifyMatchmakingItemSelected(room, user.UserID, playlistItemId);

            await checkCanFastForwardBeatmapSelection();
        }

        private async Task checkCanFastForwardBeatmapSelection()
        {
            Debug.Assert(state.Stage == MatchmakingStage.UserBeatmapSelect);

            // Fast-forward the countdown if all players have made a selection.
            if (userPicks.Count != room.Users.Count)
                return;

            MatchmakingStageCountdown? countdown = room.FindCountdownOfType<MatchmakingStageCountdown>();
            Debug.Assert(countdown != null);

            if (room.GetCountdownRemainingTime(countdown) <= TimeSpan.FromSeconds(stage_user_picks_time_fast))
                return;

            await room.StopCountdown(countdown);
            await startCountdown(TimeSpan.FromSeconds(stage_user_picks_time_fast), stageServerBeatmapFinalised);
        }

        private async Task stageRoundWarmupTime(ServerMultiplayerRoom _)
        {
            state.CurrentRound++;

            await changeStage(MatchmakingStage.RoundWarmupTime);
            await returnUsersToRoom(room);
            await startCountdown(
                state.CurrentRound == 1
                    ? TimeSpan.FromSeconds(stage_round_start_time_first)
                    : TimeSpan.FromSeconds(stage_round_start_time),
                stageUserBeatmapSelect);
        }

        private async Task stageUserBeatmapSelect(ServerMultiplayerRoom _)
        {
            userPicks.Clear();

            await changeStage(MatchmakingStage.UserBeatmapSelect);
            await startCountdown(TimeSpan.FromSeconds(stage_user_picks_time), stageServerBeatmapFinalised);
        }

        private async Task stageServerBeatmapFinalised(ServerMultiplayerRoom _)
        {
            foreach ((int userId, long playlistItemId) in userPicks)
                await eventLogger.LogMatchmakingUserPickAsync(room.RoomID, userId, playlistItemId);

            long[] pickIds = userPicks.Values.ToArray();

            // When there are no picks, select ONE beatmap at random to be played.
            if (pickIds.Length == 0)
                pickIds = Random.Shared.GetItems(room.Playlist.Where(item => !item.Expired).Select(i => i.ID).ToArray(), 1);

            state.CandidateItems = pickIds.Distinct().ToArray();
            state.CandidateItem = pickIds[Random.Shared.Next(0, pickIds.Length)];
            state.GameplayItem = state.CandidateItem == -1
                ? Random.Shared.GetItems(room.Playlist.Where(item => !item.Expired).Select(i => i.ID).ToArray(), 1)[0]
                : state.CandidateItem;

            await changeStage(MatchmakingStage.ServerBeatmapFinalised);
            await startCountdown(state.CandidateItems.Length == 1
                    ? TimeSpan.FromSeconds(stage_select_beatmap_time_single_item)
                    : TimeSpan.FromSeconds(stage_select_beatmap_time_multiple_items),
                stageWaitingForClientsBeatmapDownload);
        }

        private async Task stageWaitingForClientsBeatmapDownload(ServerMultiplayerRoom _)
        {
            // The settings playlist item controls various components by the client such as download tracking,
            // so it is set as late as possible to not inedvertently reveal it before animations are complete.
            room.Settings.PlaylistItemId = state.GameplayItem;
            await hub.NotifySettingsChanged(room, true);

            await eventLogger.LogMatchmakingGameplayBeatmapAsync(room.RoomID, room.Settings.PlaylistItemId);

            await changeStage(MatchmakingStage.WaitingForClientsBeatmapDownload);
            await tryAdvanceStage();

            async Task tryAdvanceStage()
                => await startCountdown(TimeSpan.FromSeconds(stage_prepare_beatmap_time), _ => hasEnoughUsersForGameplay() ? stageGameplayWarmupTime(room) : tryAdvanceStage());
        }

        private async Task stageGameplayWarmupTime(ServerMultiplayerRoom _)
        {
            await changeStage(MatchmakingStage.GameplayWarmupTime);
            await startCountdown(TimeSpan.FromSeconds(stage_prepare_gameplay_time), stageGameplay);
        }

        private async Task stageGameplay(ServerMultiplayerRoom _)
        {
            await changeStage(MatchmakingStage.Gameplay);
            await startCountdown(TimeSpan.FromSeconds(stage_gameplay_time), hub.StartMatch);
        }

        private async Task stageResultsDisplaying()
        {
            await changeStage(MatchmakingStage.ResultsDisplaying);

            if (canConcludeMatch())
                await startCountdown(TimeSpan.FromSeconds(stage_round_end_time), stageRoomEnd);
            else
                await startCountdown(TimeSpan.FromSeconds(stage_round_end_time), stageRoundWarmupTime);
        }

        private async Task stageRoomEnd(ServerMultiplayerRoom _)
        {
            await updateUserStats();

            await changeStage(MatchmakingStage.Ended);
            await startCountdown(TimeSpan.FromSeconds(stage_room_end_time), _ => Task.CompletedTask);
        }

        private async Task updateUserStats()
        {
            if (!statsUpdatePending)
                return;

            using (var db = dbFactory.GetInstance())
            {
                PlackettLuce model = new PlackettLuce
                {
                    Mu = 1500,
                    Sigma = 350,
                    Beta = 175,
                    Tau = 3.5
                };

                List<matchmaking_user_stats> stats = [];
                List<ITeam> teams = [];
                List<double> ranks = [];
                int rankIndex = -1;

                foreach (MatchmakingUser user in state.Users.Where(u => u.Points > 0).OrderBy(u => u.Placement))
                {
                    matchmaking_user_stats userStats = await db.GetMatchmakingUserStatsAsync(user.UserId, PoolId) ?? new matchmaking_user_stats
                    {
                        user_id = (uint)user.UserId,
                        pool_id = PoolId
                    };

                    if (user.Placement == 1)
                        userStats.first_placements++;
                    userStats.total_points += (uint)user.Points;

                    stats.Add(userStats);
                    teams.Add(new Team { Players = [model.Rating(userStats.EloData.Rating.Mu, userStats.EloData.Rating.Sig)] });
                    ranks.Add(++rankIndex);
                }

                ITeam[] newRatings = model.Rate(teams, ranks).ToArray();

                for (int i = 0; i < stats.Count; i++)
                {
                    stats[i].EloData.ContestCount++;
                    stats[i].EloData.Rating = new EloRating(newRatings[i].Players.Single().Mu, newRatings[i].Players.Single().Sigma);
                    await db.UpdateMatchmakingUserStatsAsync(stats[i]);
                }
            }

            statsUpdatePending = false;
        }

        private async Task returnUsersToRoom(ServerMultiplayerRoom _)
        {
            foreach (var user in room.Users.Where(u => u.State != MultiplayerUserState.Idle))
                await changeUserState(user, MultiplayerUserState.Idle);
        }

        private async Task changeUserState(MultiplayerRoomUser user, MultiplayerUserState newState)
        {
            await hub.ChangeAndBroadcastUserState(room, user, newState);
            await hub.UpdateRoomStateIfRequired(room);
        }

        private async Task changeStage(MatchmakingStage stage)
        {
            state.Stage = stage;
            await hub.NotifyMatchRoomStateChanged(room);
        }

        private async Task startCountdown(TimeSpan duration, Func<ServerMultiplayerRoom, Task> continuation)
        {
            await room.StartCountdown(new MatchmakingStageCountdown
            {
                Stage = state.Stage,
                TimeRemaining = duration
            }, continuation);
        }

        private async Task updateStageFromUserStateChange()
        {
            switch (state.Stage)
            {
                case MatchmakingStage.WaitingForClientsBeatmapDownload:
                    if (allUsersReady())
                        await stageGameplayWarmupTime(room);
                    break;

                case MatchmakingStage.UserBeatmapSelect:
                    await checkCanFastForwardBeatmapSelection();
                    break;
            }
        }

        private bool allUsersReady()
        {
            return room.Users.All(u => u.IsReadyForGameplay());
        }

        private bool hasEnoughUsersForGameplay()
        {
            return
                // Special case for testing in solo play.
                (room.Users.Count == 1 && allUsersReady())
                // Otherwise, always require at least two ready users.
                || room.Users.Count(u => u.IsReadyForGameplay()) >= 2;
        }

        /// <summary>
        /// Whether the match can be transitioned into a <see cref="MatchmakingStage.Ended">concluded</see> state,
        /// provided that it is no longer necessary for any users to keep playing.
        /// </summary>
        private bool canConcludeMatch()
        {
            return
                // Gameplay has concluded.
                !hasGameplayRoundsRemaining()
                // Only a single player remains, that is no longer in gameplay.
                || (anyPlayerQuit && room.Users.Count == 1 && state.Stage != MatchmakingStage.Gameplay);
        }

        /// <summary>
        /// Whether there are still gameplay rounds to be played.
        /// If <c>true</c>, users leaving the match will receive an abandon penalty.
        /// </summary>
        private bool hasGameplayRoundsRemaining()
        {
            return
                // The room has not been terminated early.
                state.Stage != MatchmakingStage.Ended
                // Users are remaining in the room.
                && room.Users.Count > 0
                // The room has not yet run through to its natural conclusion.
                && (state.CurrentRound < totalRounds || state.Stage <= MatchmakingStage.Gameplay)
                // In best-of mode, a winner has not been decided yet.
                && !hasAnyBestOfWinner();
        }

        /// <summary>
        /// Whether any user has won a head-to-head matchup using the best-of win condition.
        /// </summary>
        private bool hasAnyBestOfWinner()
        {
            if (state.Users.Count != 2 || !AppSettings.MatchmakingHeadToHeadIsBestOf)
                return false;

            int requiredWins = totalRounds / 2 + 1;
            return state.Users.Any(u => u.Rounds.Count(r => r.Placement == 1) == requiredWins);
        }

        public MatchStartedEventDetail GetMatchDetails() => new MatchStartedEventDetail
        {
            room_type = database_match_type.matchmaking
        };
    }
}<|MERGE_RESOLUTION|>--- conflicted
+++ resolved
@@ -149,18 +149,13 @@
             // Collect all scores from the database.
             List<SoloScore> scores = [];
             using (var db = dbFactory.GetInstance())
-                scores.AddRange(await db.GetAllScoresForPlaylistItem(CurrentItem.ID));
+                scores.AddRange(await db.GetAllScoresForPlaylistItem(room.RoomID, CurrentItem.ID));
 
             // Add dummy scores for all users that did not play the map.
             foreach ((int userId, _) in state.Users.UserDictionary)
             {
-<<<<<<< HEAD
-                foreach (var score in await db.GetAllScoresForPlaylistItem(room.RoomID, CurrentItem.ID))
-                    scores[(int)score.user_id] = score;
-=======
                 if (scores.All(s => s.user_id != userId))
                     scores.Add(new SoloScore { user_id = (uint)userId });
->>>>>>> eee3370e
             }
 
             state.RecordScores(scores.Select(s => s.ToScoreInfo()).ToArray(), placement_points);
@@ -388,13 +383,7 @@
 
             using (var db = dbFactory.GetInstance())
             {
-                PlackettLuce model = new PlackettLuce
-                {
-                    Mu = 1500,
-                    Sigma = 350,
-                    Beta = 175,
-                    Tau = 3.5
-                };
+                PlackettLuce model = new PlackettLuce { Mu = 1500, Sigma = 350, Beta = 175, Tau = 3.5 };
 
                 List<matchmaking_user_stats> stats = [];
                 List<ITeam> teams = [];
@@ -403,11 +392,7 @@
 
                 foreach (MatchmakingUser user in state.Users.Where(u => u.Points > 0).OrderBy(u => u.Placement))
                 {
-                    matchmaking_user_stats userStats = await db.GetMatchmakingUserStatsAsync(user.UserId, PoolId) ?? new matchmaking_user_stats
-                    {
-                        user_id = (uint)user.UserId,
-                        pool_id = PoolId
-                    };
+                    matchmaking_user_stats userStats = await db.GetMatchmakingUserStatsAsync(user.UserId, PoolId) ?? new matchmaking_user_stats { user_id = (uint)user.UserId, pool_id = PoolId };
 
                     if (user.Placement == 1)
                         userStats.first_placements++;
@@ -451,11 +436,7 @@
 
         private async Task startCountdown(TimeSpan duration, Func<ServerMultiplayerRoom, Task> continuation)
         {
-            await room.StartCountdown(new MatchmakingStageCountdown
-            {
-                Stage = state.Stage,
-                TimeRemaining = duration
-            }, continuation);
+            await room.StartCountdown(new MatchmakingStageCountdown { Stage = state.Stage, TimeRemaining = duration }, continuation);
         }
 
         private async Task updateStageFromUserStateChange()
@@ -529,9 +510,6 @@
             return state.Users.Any(u => u.Rounds.Count(r => r.Placement == 1) == requiredWins);
         }
 
-        public MatchStartedEventDetail GetMatchDetails() => new MatchStartedEventDetail
-        {
-            room_type = database_match_type.matchmaking
-        };
+        public MatchStartedEventDetail GetMatchDetails() => new MatchStartedEventDetail { room_type = database_match_type.matchmaking };
     }
 }