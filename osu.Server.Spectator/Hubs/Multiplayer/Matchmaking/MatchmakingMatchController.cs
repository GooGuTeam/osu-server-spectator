--- conflicted
+++ resolved
@@ -149,7 +149,7 @@
 
             using (var db = dbFactory.GetInstance())
             {
-                foreach (var score in await db.GetAllScoresForPlaylistItem(CurrentItem.ID))
+                foreach (var score in await db.GetAllScoresForPlaylistItem(room.RoomID, CurrentItem.ID))
                     scores[(int)score.user_id] = score;
             }
 
@@ -355,22 +355,6 @@
 
         private async Task stageResultsDisplaying()
         {
-<<<<<<< HEAD
-            Dictionary<int, SoloScore> scores = new Dictionary<int, SoloScore>();
-
-            using (var db = dbFactory.GetInstance())
-            {
-                foreach (var score in await db.GetAllScoresForPlaylistItem(room.RoomID, CurrentItem.ID))
-                    scores[(int)score.user_id] = score;
-            }
-
-            state.RecordScores(scores.Values.Select(s => s.ToScoreInfo()).ToArray(), placement_points);
-
-            if (state.CurrentRound == total_rounds)
-                await updateUserStats();
-
-=======
->>>>>>> 0bb9e263
             await changeStage(MatchmakingStage.ResultsDisplaying);
 
             if (canConcludeMatch())
