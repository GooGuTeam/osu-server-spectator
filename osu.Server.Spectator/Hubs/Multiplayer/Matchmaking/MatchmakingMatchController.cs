// Copyright (c) ppy Pty Ltd <contact@ppy.sh>. Licensed under the MIT Licence.
// See the LICENCE file in the repository root for full licence text.

<<<<<<< HEAD
=======
using System;
using System.Collections.Generic;
using System.Diagnostics;
using System.Linq;
using System.Threading.Tasks;
>>>>>>> 0db2ba9a
using Microsoft.AspNetCore.Mvc;
using osu.Game.Online.Matchmaking;
using osu.Game.Online.Matchmaking.Events;
using osu.Game.Online.Multiplayer;
using osu.Game.Online.Multiplayer.MatchTypes.Matchmaking;
using osu.Game.Online.Rooms;
using osu.Server.Spectator.Database;
using osu.Server.Spectator.Database.Models;
using osu.Server.Spectator.Hubs.Multiplayer.Matchmaking.Elo;
using System;
using System.Collections.Generic;
using System.Linq;
using System.Threading.Tasks;

namespace osu.Server.Spectator.Hubs.Multiplayer.Matchmaking
{
    [NonController]
    public class MatchmakingMatchController : IMatchController
    {
        /// <summary>
        /// Duration users are given to enter the room before it automatically starts.
        /// This is not expected to run to completion.
        /// </summary>
        private const int stage_waiting_for_clients_join_time = 60;

        /// <summary>
        /// Duration users are given to view standings at the round start screen.
        /// </summary>
        private const int stage_round_start_time = 15;

        /// <summary>
        /// Duration users are given to pick their beatmap.
        /// </summary>
        private const int stage_user_picks_time = 40;

        /// <summary>
        /// Duration for the user beatmap selection stage when all users have picked a beatmap.
        /// </summary>
        private const int stage_user_picks_time_fast = 5;

        /// <summary>
        /// Duration before the beatmap is revealed to users (should approximate client animation time).
        /// </summary>
        private const int stage_select_beatmap_time_single_item = 3;

        /// <summary>
        /// Duration before the beatmap is revealed to users (should approximate client animation time).
        /// </summary>
        private const int stage_select_beatmap_time_multiple_items = 7;

        /// <summary>
        /// Duration users are given to download the beatmap before they're excluded from the match.
        /// </summary>
        private const int stage_prepare_beatmap_time = 120;

        /// <summary>
        /// Duration users are given to prepare for the match to start.
        /// </summary>
        private const int stage_prepare_gameplay_time = 5;

        /// <summary>
        /// Unused.
        /// </summary>
        private const int stage_gameplay_time = 0;

        /// <summary>
        /// Duration users are given to preview the results of a round before they're forced back to the match.
        /// </summary>
        private const int stage_round_end_time = 10;

        /// <summary>
        /// Duration after the match concludes before the room is closed.
        /// </summary>
        private const int stage_room_end_time = 120;

        /// <summary>
        /// The total number of rounds.
        /// </summary>
        private static readonly int total_rounds = AppSettings.MatchmakingRoomRounds;

        /// <summary>
        /// The number of points awarded for each placement position (index 0 = #1, index 7 = #8).
        /// </summary>
        private static readonly int[] placement_points = [15, 12, 10, 8, 6, 4, 2, 1];

        public MultiplayerPlaylistItem CurrentItem => room.CurrentPlaylistItem;

        private readonly ServerMultiplayerRoom room;
        private readonly IMultiplayerHubContext hub;
        private readonly IDatabaseFactory dbFactory;
        private readonly MatchmakingRoomState state;
        private readonly Dictionary<int, long> userPicks = new Dictionary<int, long>();
        private readonly int rulesetId;

        private int joinedUserCount;

        public MatchmakingMatchController(ServerMultiplayerRoom room, IMultiplayerHubContext hub, IDatabaseFactory dbFactory)
        {
            this.room = room;
            this.hub = hub;
            this.dbFactory = dbFactory;

            room.MatchState = state = new MatchmakingRoomState();
            room.Settings.PlaylistItemId = room.Playlist[Random.Shared.Next(0, room.Playlist.Count)].ID;

            // Todo: This should be retrieved from the room creation parameters instead.
            rulesetId = CurrentItem.RulesetID;
        }

        public async Task Initialise()
        {
            await hub.NotifyMatchRoomStateChanged(room);
            await startCountdown(TimeSpan.FromSeconds(stage_waiting_for_clients_join_time), stageRoundWarmupTime);
        }

        public Task<bool> UserCanJoin(int userId)
            => Task.FromResult(state.Users.UserDictionary.ContainsKey(userId));

        public Task HandleSettingsChanged()
        {
            return Task.CompletedTask;
        }

        public async Task HandleGameplayCompleted()
        {
            using (var db = dbFactory.GetInstance())
            {
                // Expire and let clients know that the current item has finished.
                await db.MarkPlaylistItemAsPlayedAsync(room.RoomID, CurrentItem.ID);
                room.Playlist[room.Playlist.IndexOf(CurrentItem)] = (await db.GetPlaylistItemAsync(room.RoomID, CurrentItem.ID)).ToMultiplayerPlaylistItem();
                await hub.NotifyPlaylistItemChanged(room, CurrentItem, true);
            }

            await stageResultsDisplaying();
        }

        public async Task HandleUserRequest(MultiplayerRoomUser user, MatchUserRequest request)
        {
            switch (request)
            {
                case MatchmakingAvatarActionRequest avatarAction:
                    await hub.NotifyNewMatchEvent(room, new MatchmakingAvatarActionEvent { UserId = user.UserID, Action = avatarAction.Action });
                    break;
            }
        }

        public async Task HandleUserJoined(MultiplayerRoomUser user)
        {
            switch (state.Stage)
            {
                case MatchmakingStage.WaitingForClientsJoin:
                    if (++joinedUserCount >= state.Users.Count)
                        await stageRoundWarmupTime(room);
                    break;
            }
        }

        public async Task HandleUserLeft(MultiplayerRoomUser user)
        {
            userPicks.Remove(user.UserID);
            await updateStageFromUserStateChange();
        }

        public Task AddPlaylistItem(MultiplayerPlaylistItem item, MultiplayerRoomUser user)
        {
            return Task.CompletedTask;
        }

        public Task EditPlaylistItem(MultiplayerPlaylistItem item, MultiplayerRoomUser user)
        {
            return Task.CompletedTask;
        }

        public Task RemovePlaylistItem(long playlistItemId, MultiplayerRoomUser user)
        {
            return Task.CompletedTask;
        }

        public async Task HandleUserStateChanged(MultiplayerRoomUser user)
        {
            await updateStageFromUserStateChange();
        }

        public void SkipToNextStage(out Task countdownTask)
        {
            if (!AppSettings.MatchmakingRoomAllowSkip)
                throw new InvalidStateException("Skipping matchmaking rounds is not allowed.");

            countdownTask = room.SkipToEndOfCountdown(room.FindCountdownOfType<MatchmakingStageCountdown>());
        }

        public async Task ToggleSelectionAsync(MultiplayerRoomUser user, long playlistItemId)
        {
            if (state.Stage != MatchmakingStage.UserBeatmapSelect)
                return;

            if (playlistItemId != -1)
            {
                MultiplayerPlaylistItem? item = room.Playlist.SingleOrDefault(item => item.ID == playlistItemId);

                if (item == null)
                    throw new InvalidStateException("Selected playlist item is not part of the room!");

                if (item.Expired)
                    throw new InvalidStateException("Selected playlist item is expired!");
            }

            if (userPicks.TryGetValue(user.UserID, out long existingPick))
            {
                if (existingPick == playlistItemId)
                    return;

                await hub.NotifyMatchmakingItemDeselected(room, user.UserID, existingPick);
            }

            userPicks[user.UserID] = playlistItemId;
            await hub.NotifyMatchmakingItemSelected(room, user.UserID, playlistItemId);

            await checkCanFastForwardBeatmapSelection();
        }

        private async Task checkCanFastForwardBeatmapSelection()
        {
            Debug.Assert(state.Stage == MatchmakingStage.UserBeatmapSelect);

            // Fast-forward the countdown if all players have made a selection.
            if (userPicks.Count != room.Users.Count)
                return;

            MatchmakingStageCountdown? countdown = room.FindCountdownOfType<MatchmakingStageCountdown>();
            Debug.Assert(countdown != null);

            if (room.GetCountdownRemainingTime(countdown) <= TimeSpan.FromSeconds(stage_user_picks_time_fast))
                return;

            await room.StopCountdown(countdown);
            await startCountdown(TimeSpan.FromSeconds(stage_user_picks_time_fast), stageServerBeatmapFinalised);
        }

        private async Task stageRoundWarmupTime(ServerMultiplayerRoom _)
        {
            state.CurrentRound++;

            await changeStage(MatchmakingStage.RoundWarmupTime);
            await returnUsersToRoom(room);
            await startCountdown(TimeSpan.FromSeconds(stage_round_start_time), stageUserBeatmapSelect);
        }

        private async Task stageUserBeatmapSelect(ServerMultiplayerRoom _)
        {
            userPicks.Clear();

            await changeStage(MatchmakingStage.UserBeatmapSelect);
            await startCountdown(TimeSpan.FromSeconds(stage_user_picks_time), stageServerBeatmapFinalised);
        }

        private async Task stageServerBeatmapFinalised(ServerMultiplayerRoom _)
        {
            long[] pickIds = userPicks.Values.ToArray();

            // When there are no picks, select ONE beatmap at random to be played.
            if (pickIds.Length == 0)
                pickIds = Random.Shared.GetItems(room.Playlist.Where(item => !item.Expired).Select(i => i.ID).ToArray(), 1);

            state.CandidateItems = pickIds.Distinct().ToArray();
            state.CandidateItem = pickIds[Random.Shared.Next(0, pickIds.Length)];

            await changeStage(MatchmakingStage.ServerBeatmapFinalised);
            await startCountdown(state.CandidateItems.Length == 1
                    ? TimeSpan.FromSeconds(stage_select_beatmap_time_single_item)
                    : TimeSpan.FromSeconds(stage_select_beatmap_time_multiple_items),
                stageWaitingForClientsBeatmapDownload);
        }

        private async Task stageWaitingForClientsBeatmapDownload(ServerMultiplayerRoom _)
        {
            room.Settings.PlaylistItemId = state.CandidateItem == -1
                ? Random.Shared.GetItems(room.Playlist.Where(item => !item.Expired).Select(i => i.ID).ToArray(), 1)[0]
                : state.CandidateItem;

            await hub.NotifySettingsChanged(room, true);

            await changeStage(MatchmakingStage.WaitingForClientsBeatmapDownload);
            await startCountdown(TimeSpan.FromSeconds(stage_prepare_beatmap_time), _ => anyUsersReady() ? stageGameplayWarmupTime(room) : stageWaitingForClientsBeatmapDownload(room));
        }

        private async Task stageGameplayWarmupTime(ServerMultiplayerRoom _)
        {
            await changeStage(MatchmakingStage.GameplayWarmupTime);
            await startCountdown(TimeSpan.FromSeconds(stage_prepare_gameplay_time), stageGameplay);
        }

        private async Task stageGameplay(ServerMultiplayerRoom _)
        {
            await changeStage(MatchmakingStage.Gameplay);
            await startCountdown(TimeSpan.FromSeconds(stage_gameplay_time), hub.StartMatch);
        }

        private async Task stageResultsDisplaying()
        {
            Dictionary<int, SoloScore> scores = new Dictionary<int, SoloScore>();

            using (var db = dbFactory.GetInstance())
            {
                foreach (var score in await db.GetAllScoresForPlaylistItem(room.RoomID, CurrentItem.ID))
                    scores[(int)score.user_id] = score;
            }

            state.RecordScores(scores.Values.Select(s => s.ToScoreInfo()).ToArray(), placement_points);

            if (state.CurrentRound == total_rounds)
                await updateUserStats();

            await changeStage(MatchmakingStage.ResultsDisplaying);

            if (state.CurrentRound == total_rounds)
                await startCountdown(TimeSpan.FromSeconds(stage_round_end_time), stageRoomEnd);
            else
                await startCountdown(TimeSpan.FromSeconds(stage_round_end_time), stageRoundWarmupTime);
        }

        private async Task stageRoomEnd(ServerMultiplayerRoom _)
        {
            await changeStage(MatchmakingStage.Ended);
            await startCountdown(TimeSpan.FromSeconds(stage_room_end_time), _ => Task.CompletedTask);
        }

        private async Task updateUserStats()
        {
            using (var db = dbFactory.GetInstance())
            {
                List<matchmaking_user_stats> userStats = [];
                List<EloPlayer> eloStandings = [];

                foreach (var user in state.Users.Where(u => u.Points > 0).OrderBy(u => u.Placement))
                {
                    matchmaking_user_stats stats = await db.GetMatchmakingUserStatsAsync(user.UserId, rulesetId) ?? new matchmaking_user_stats
                    {
                        user_id = (uint)user.UserId, ruleset_id = (ushort)rulesetId
                    };

                    if (user.Placement == 1)
                        stats.first_placements++;
                    stats.total_points += (uint)user.Points;

                    userStats.Add(stats);
                    eloStandings.Add(stats.EloData);
                }

                EloContest eloContest = new EloContest(DateTimeOffset.Now, eloStandings.ToArray());
                EloSystem eloSystem = new EloSystem { MaxHistory = 10 };

                eloSystem.RecordContest(eloContest);

                foreach (var stats in userStats)
                    await db.UpdateMatchmakingUserStatsAsync(stats);
            }
        }

        private async Task returnUsersToRoom(ServerMultiplayerRoom _)
        {
            foreach (var user in room.Users.Where(u => u.State != MultiplayerUserState.Idle))
                await changeUserState(user, MultiplayerUserState.Idle);
        }

        private async Task changeUserState(MultiplayerRoomUser user, MultiplayerUserState newState)
        {
            await hub.ChangeAndBroadcastUserState(room, user, newState);
            await hub.UpdateRoomStateIfRequired(room);
        }

        private async Task changeStage(MatchmakingStage stage)
        {
            state.Stage = stage;
            await hub.NotifyMatchRoomStateChanged(room);
        }

        private async Task startCountdown(TimeSpan duration, Func<ServerMultiplayerRoom, Task> continuation)
        {
            await room.StartCountdown(new MatchmakingStageCountdown { Stage = state.Stage, TimeRemaining = duration }, continuation);
        }

        private async Task updateStageFromUserStateChange()
        {
            switch (state.Stage)
            {
                case MatchmakingStage.WaitingForClientsBeatmapDownload:
                    if (allUsersReady())
                        await stageGameplayWarmupTime(room);
                    break;

                case MatchmakingStage.UserBeatmapSelect:
                    await checkCanFastForwardBeatmapSelection();
                    break;
            }
        }

        private bool allUsersReady()
        {
            return room.Users.All(u => u.State == MultiplayerUserState.Ready);
        }

        private bool anyUsersReady()
        {
            return room.Users.Any(u => u.State == MultiplayerUserState.Ready);
        }

        public MatchStartedEventDetail GetMatchDetails() => new MatchStartedEventDetail { room_type = database_match_type.matchmaking };
    }
}<|MERGE_RESOLUTION|>--- conflicted
+++ resolved
@@ -1,14 +1,10 @@
 // Copyright (c) ppy Pty Ltd <contact@ppy.sh>. Licensed under the MIT Licence.
 // See the LICENCE file in the repository root for full licence text.
 
-<<<<<<< HEAD
-=======
 using System;
 using System.Collections.Generic;
-using System.Diagnostics;
 using System.Linq;
 using System.Threading.Tasks;
->>>>>>> 0db2ba9a
 using Microsoft.AspNetCore.Mvc;
 using osu.Game.Online.Matchmaking;
 using osu.Game.Online.Matchmaking.Events;
@@ -18,10 +14,7 @@
 using osu.Server.Spectator.Database;
 using osu.Server.Spectator.Database.Models;
 using osu.Server.Spectator.Hubs.Multiplayer.Matchmaking.Elo;
-using System;
-using System.Collections.Generic;
-using System.Linq;
-using System.Threading.Tasks;
+using System.Diagnostics;
 
 namespace osu.Server.Spectator.Hubs.Multiplayer.Matchmaking
 {
@@ -347,7 +340,8 @@
                 {
                     matchmaking_user_stats stats = await db.GetMatchmakingUserStatsAsync(user.UserId, rulesetId) ?? new matchmaking_user_stats
                     {
-                        user_id = (uint)user.UserId, ruleset_id = (ushort)rulesetId
+                        user_id = (uint)user.UserId,
+                        ruleset_id = (ushort)rulesetId
                     };
 
                     if (user.Placement == 1)
@@ -359,7 +353,10 @@
                 }
 
                 EloContest eloContest = new EloContest(DateTimeOffset.Now, eloStandings.ToArray());
-                EloSystem eloSystem = new EloSystem { MaxHistory = 10 };
+                EloSystem eloSystem = new EloSystem
+                {
+                    MaxHistory = 10
+                };
 
                 eloSystem.RecordContest(eloContest);
 
@@ -388,7 +385,11 @@
 
         private async Task startCountdown(TimeSpan duration, Func<ServerMultiplayerRoom, Task> continuation)
         {
-            await room.StartCountdown(new MatchmakingStageCountdown { Stage = state.Stage, TimeRemaining = duration }, continuation);
+            await room.StartCountdown(new MatchmakingStageCountdown
+            {
+                Stage = state.Stage,
+                TimeRemaining = duration
+            }, continuation);
         }
 
         private async Task updateStageFromUserStateChange()
@@ -416,6 +417,9 @@
             return room.Users.Any(u => u.State == MultiplayerUserState.Ready);
         }
 
-        public MatchStartedEventDetail GetMatchDetails() => new MatchStartedEventDetail { room_type = database_match_type.matchmaking };
+        public MatchStartedEventDetail GetMatchDetails() => new MatchStartedEventDetail
+        {
+            room_type = database_match_type.matchmaking
+        };
     }
 }