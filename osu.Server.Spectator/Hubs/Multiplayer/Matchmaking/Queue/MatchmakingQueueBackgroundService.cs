--- conflicted
+++ resolved
@@ -50,21 +50,14 @@
         private readonly IMultiplayerHubContext hubContext;
         private readonly ILogger logger;
         private readonly IMemoryCache memoryCache;
-<<<<<<< HEAD
         private readonly RulesetManager manager;
-=======
         private readonly MultiplayerEventLogger eventLogger;
->>>>>>> 1ac1c94e
 
         private DateTimeOffset lastLobbyUpdateTime = DateTimeOffset.UnixEpoch;
         private DateTimeOffset lastQueueRefreshTime = DateTimeOffset.UnixEpoch;
 
         public MatchmakingQueueBackgroundService(IHubContext<MultiplayerHub> hub, ISharedInterop sharedInterop, IDatabaseFactory databaseFactory, ILoggerFactory loggerFactory,
-<<<<<<< HEAD
-                                                 EntityStore<ServerMultiplayerRoom> rooms, IMultiplayerHubContext hubContext, IMemoryCache memoryCache, RulesetManager manager)
-=======
-                                                 EntityStore<ServerMultiplayerRoom> rooms, IMultiplayerHubContext hubContext, IMemoryCache memoryCache, MultiplayerEventLogger eventLogger)
->>>>>>> 1ac1c94e
+                                                 EntityStore<ServerMultiplayerRoom> rooms, IMultiplayerHubContext hubContext, IMemoryCache memoryCache, MultiplayerEventLogger eventLogger,RulesetManager manager)
         {
             this.hub = hub;
             this.sharedInterop = sharedInterop;
@@ -72,11 +65,8 @@
             this.rooms = rooms;
             this.hubContext = hubContext;
             this.memoryCache = memoryCache;
-<<<<<<< HEAD
             this.manager = manager;
-=======
             this.eventLogger = eventLogger;
->>>>>>> 1ac1c94e
 
             logger = loggerFactory.CreateLogger(nameof(MatchmakingQueueBackgroundService));
         }
@@ -302,11 +292,7 @@
 
                 // Initialise the room and users
                 using (var roomUsage = await rooms.GetForUse(roomId, true))
-<<<<<<< HEAD
-                    roomUsage.Item = await InitialiseRoomAsync(roomId, hubContext, databaseFactory, group.Users.Select(u => u.UserId).ToArray(), manager);
-=======
-                    roomUsage.Item = await InitialiseRoomAsync(roomId, hubContext, databaseFactory, eventLogger, group.Users.Select(u => u.UserId).ToArray(), bundle.Queue.Pool.id);
->>>>>>> 1ac1c94e
+                    roomUsage.Item = await InitialiseRoomAsync(roomId, hubContext, databaseFactory, eventLogger, group.Users.Select(u => u.UserId).ToArray(), bundle.Queue.Pool.id, manager);
 
                 await hub.Clients.Group(group.Identifier).SendAsync(nameof(IMatchmakingClient.MatchmakingRoomReady), roomId, password);
 
@@ -328,20 +314,13 @@
         /// <param name="dbFactory">The database factory.</param>
         /// <param name="eventLogger">The event logger.</param>
         /// <param name="eligibleUserIds">The users who are allowed to join the room.</param>
-<<<<<<< HEAD
+        /// <param name="poolId">The pool ID.</param>
         /// <param name="manager">The ruleset manager.</param>
         /// <exception cref="InvalidOperationException">If the room is not a matchmaking room in the database.</exception>
-        public static async Task<ServerMultiplayerRoom> InitialiseRoomAsync(long roomId, IMultiplayerHubContext hub, IDatabaseFactory dbFactory, int[] eligibleUserIds, RulesetManager manager)
-        {
-            ServerMultiplayerRoom room = await ServerMultiplayerRoom.InitialiseAsync(roomId, hub, dbFactory, manager);
-=======
-        /// <param name="poolId">The pool ID.</param>
-        /// <exception cref="InvalidOperationException">If the room is not a matchmaking room in the database.</exception>
         public static async Task<ServerMultiplayerRoom> InitialiseRoomAsync(long roomId, IMultiplayerHubContext hub, IDatabaseFactory dbFactory, MultiplayerEventLogger eventLogger,
-                                                                            int[] eligibleUserIds, uint poolId)
-        {
-            ServerMultiplayerRoom room = await ServerMultiplayerRoom.InitialiseAsync(roomId, hub, dbFactory, eventLogger);
->>>>>>> 1ac1c94e
+                                                                            int[] eligibleUserIds, uint poolId, RulesetManager manager)
+        {
+            ServerMultiplayerRoom room = await ServerMultiplayerRoom.InitialiseAsync(roomId, hub, dbFactory, eventLogger, manager);
 
             if (room.MatchState is not MatchmakingRoomState matchmakingState)
                 throw new InvalidOperationException("Failed to initialise the matchmaking room (invalid state).");
