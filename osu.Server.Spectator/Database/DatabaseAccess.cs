// Copyright (c) ppy Pty Ltd <contact@ppy.sh>. Licensed under the MIT Licence.
// See the LICENCE file in the repository root for full licence text.

using osu.Server.Spectator.Database.Models;
using osu.Server.Spectator.Services;
using System;
using System.Collections.Generic;
using System.Diagnostics;
using System.Linq;
using System.Threading.Tasks;
using Dapper;
using Microsoft.Extensions.Logging;
using Microsoft.IdentityModel.JsonWebTokens;
using MySqlConnector;
using osu.Game.Online.Multiplayer;
using osu.Game.Scoring;

namespace osu.Server.Spectator.Database
{
    public class DatabaseAccess : IDatabaseAccess
    {
        private MySqlConnection? openConnection;
        private readonly ILogger<DatabaseAccess> logger;
        private readonly ISharedInterop sharedInterop;
        private readonly RulesetManager manager;

        public DatabaseAccess(ILoggerFactory loggerFactory, ISharedInterop sharedInterop, RulesetManager manager)
        {
            logger = loggerFactory.CreateLogger<DatabaseAccess>();
            this.sharedInterop = sharedInterop;
            this.manager = manager;
        }

        public async Task<int?> GetUserIdFromTokenAsync(JsonWebToken jwtToken)
        {
            // 直接从 sub claim 获取用户ID
            var userIdClaim = jwtToken.GetClaim("sub")?.Value;

            if (string.IsNullOrEmpty(userIdClaim) || !int.TryParse(userIdClaim, out int userId))
            {
                //Console.WriteLine("Invalid or missing sub claim in token");
                return null;
            }

            //Console.WriteLine("User ID from token: {0}", userId);

            // 可选：验证用户是否存在和token是否有效
            var connection = await getConnectionAsync();
            var result = await connection.QueryFirstOrDefaultAsync<int?>(
                "SELECT user_id FROM oauth_tokens WHERE user_id = @userId AND expires_at > UTC_TIMESTAMP()",
                new { userId = userId });

            return result;
        }

        public async Task<string?> GetUsernameAsync(int userId)
        {
            var connection = await getConnectionAsync();

            return await connection.QueryFirstOrDefaultAsync<string?>("SELECT username FROM lazer_users WHERE id = @UserID", new { UserID = userId });
<<<<<<< HEAD
        }

        public async Task<int[]> GetUsersInGroupsAsync(int[] groupIds)
        {
            var connection = await getConnectionAsync();

            return (await connection.QueryAsync<int>("SELECT DISTINCT `user_id` FROM `phpbb_user_group` WHERE `group_id` IN @groupIds", new { groupIds = groupIds })).ToArray();
=======
>>>>>>> 7fac5e35
        }

        public async Task<bool> IsUserRestrictedAsync(int userId)
        {
            var connection = await getConnectionAsync();

            var result = await connection.QueryFirstOrDefaultAsync<int>(@"SELECT EXISTS(
                SELECT 1
                FROM user_account_history
                WHERE user_id = @UserID
                AND type = 'restriction'
                AND (
                    permanent = TRUE
                    OR (
                        TIMESTAMPADD(SECOND, length, timestamp) > NOW()
                        AND NOW() > timestamp
                    )
                )
            ) AS is_restricted;", new { UserID = userId });

            // priv 值为 1 表示正常用户，其他值可能表示受限用户
            return result == 1;
        }

        public async Task<multiplayer_room?> GetRoomAsync(long roomId)
        {
            var connection = await getConnectionAsync();

            return await connection.QueryFirstOrDefaultAsync<multiplayer_room>("SELECT * FROM rooms WHERE id = @RoomID", new { RoomID = roomId });
        }

        public async Task<multiplayer_room?> GetRealtimeRoomAsync(long roomId)
        {
            var connection = await getConnectionAsync();

            return await connection.QueryFirstOrDefaultAsync<multiplayer_room>("SELECT * FROM rooms WHERE type != 'multiplayer_playlist_items' AND id = @RoomID", new { RoomID = roomId });
        }

        public async Task<database_beatmap?> GetBeatmapAsync(int beatmapId)
        {
            var connection = await getConnectionAsync();

            return await connection.QuerySingleOrDefaultAsync<database_beatmap>(
                @"SELECT
            id as beatmap_id,
            beatmapset_id,
            checksum,
            beatmap_status as approved,
            difficulty_rating,
            total_length,
            CASE
                WHEN mode = 'osu' THEN 0
                WHEN mode = 'taiko' THEN 1
                WHEN mode = 'fruits' THEN 2
                WHEN mode = 'mania' THEN 3
                WHEN mode = 'osurx' THEN 4
                WHEN mode = 'osuap' THEN 5
                WHEN mode = 'taikorx' THEN 6
                WHEN mode = 'fruitsrx' THEN 7
                ELSE 0
            END as playmode,
            14 as osu_file_version
        FROM beatmaps
        WHERE id = @BeatmapId AND deleted_at IS NULL",
                new { BeatmapId = beatmapId });
        }

        /// <summary>
        /// 获取谱面，如果不存在则通知 LIO 拉取。
        /// </summary>
        /// <param name="beatmapId">谱面 ID</param>
        /// <returns>谱面信息，如果不存在则返回 null</returns>
        public async Task<database_beatmap?> GetBeatmapOrFetchAsync(int beatmapId)
        {
            var beatmap = await GetBeatmapAsync(beatmapId);
            if (beatmap != null) return beatmap;

            logger.LogDebug("Beatmap {BeatmapId} not found in database, requesting LIO to fetch it", beatmapId);

            try
            {
                await sharedInterop.EnsureBeatmapPresentAsync(beatmapId);
                logger.LogDebug("LIO returned success for beatmap {BeatmapId}, checking database again", beatmapId);
                return await GetBeatmapAsync(beatmapId);
            }
            catch (Exception ex)
            {
                logger.LogWarning(ex, "LIO request failed for beatmap {BeatmapId}: {ErrorMessage}", beatmapId, ex.Message);
                return null;
            }
        }

        public async Task<fail_time?> GetBeatmapFailTimeAsync(int beatmapId)
        {
            var connection = await getConnectionAsync();
            return (await connection.QuerySingleOrDefaultAsync<fail_time>(
                "SELECT * FROM failtime WHERE beatmap_id = @BeatmapId",
                new { BeatmapId = beatmapId }));
        }

        public async Task UpdateFailTimeAsync(fail_time failTime)
        {
            var connection = await getConnectionAsync();
            await connection.ExecuteAsync(
                @"INSERT INTO failtime (beatmap_id, fail, `exit`)
                VALUES (@BeatmapId, @Fail, @Exit)
                ON DUPLICATE KEY UPDATE fail = @Fail, `exit` = @Exit",
                new { BeatmapId = failTime.beatmap_id, Fail = failTime.fail, Exit = failTime.exit });
        }

        public async Task<int?> GetUserPlaytimeAsync(string gamemode, int userId)
        {
            var connection = await getConnectionAsync();
            return await connection.QuerySingleOrDefaultAsync<int?>(
                "SELECT play_time FROM lazer_user_statistics WHERE user_id = @UserId AND mode = @GameMode", new { UserId = userId, GameMode = gamemode });
        }

        public async Task UpdateUserPlaytimeAsync(string gamemode, int userId, int playTime)
        {
            var connection = await getConnectionAsync();
            await connection.ExecuteAsync("UPDATE lazer_user_statistics SET play_time = @PlayTime WHERE user_id = @UserId AND mode = @GameMode",
                new { UserId = userId, GameMode = gamemode, PlayTime = playTime });
        }

        public async Task<database_beatmap[]> GetBeatmapsAsync(int[] beatmapIds)
        {
            var connection = await getConnectionAsync();

            return (await connection.QueryAsync<database_beatmap>(@"SELECT
            id as beatmap_id,
            beatmapset_id,
            checksum,
            beatmap_status as approved,
            difficulty_rating,
            total_length,
            CASE
                WHEN mode = 'osu' THEN 0
                WHEN mode = 'taiko' THEN 1
                WHEN mode = 'fruits' THEN 2
                WHEN mode = 'mania' THEN 3
                WHEN mode = 'osurx' THEN 4
                WHEN mode = 'osuap' THEN 5
                WHEN mode = 'taikorx' THEN 6
                WHEN mode = 'fruitsrx' THEN 7
                ELSE 0
            END as playmode,
            14 as osu_file_version
        FROM beatmaps
        WHERE id IN @BeatmapIds AND deleted_at IS NULL", new { BeatmapIds = beatmapIds })).ToArray();
        }

        public async Task<database_beatmap[]> GetBeatmapsAsync(int beatmapSetId)
        {
            var connection = await getConnectionAsync();

            return (await connection.QueryAsync<database_beatmap>(@"SELECT
            id as beatmap_id,
            beatmapset_id,
            checksum,
            beatmap_status as approved,
            difficulty_rating,
            total_length,
            CASE
                WHEN mode = 'osu' THEN 0
                WHEN mode = 'taiko' THEN 1
                WHEN mode = 'fruits' THEN 2
                WHEN mode = 'mania' THEN 3
                WHEN mode = 'osurx' THEN 4
                WHEN mode = 'osuap' THEN 5
                WHEN mode = 'taikorx' THEN 6
                WHEN mode = 'fruitsrx' THEN 7
                ELSE 0
            END as playmode,
            14 as osu_file_version
        FROM beatmaps
        WHERE beatmapset_id=@BeatmapSetId AND deleted_at IS NULL", new { BeatmapSetId = beatmapSetId })).ToArray();
        }

        public async Task MarkRoomActiveAsync(MultiplayerRoom room)
        {
            var connection = await getConnectionAsync();

            await connection.ExecuteAsync("UPDATE rooms SET ends_at = null WHERE id = @RoomID", new { RoomID = room.RoomID });
        }

        public async Task UpdateRoomSettingsAsync(MultiplayerRoom room)
        {
            var connection = await getConnectionAsync();

            await connection.ExecuteAsync("UPDATE rooms SET name = @Name, password = @Password, type = @MatchType, queue_mode = @QueueMode WHERE id = @RoomID", new
            {
                RoomID = room.RoomID,
                Name = room.Settings.Name,
                Password = room.Settings.Password,
                // needs ToString() to store as enums correctly, see https://github.com/DapperLib/Dapper/issues/813.
                MatchType = room.Settings.MatchType.ToDatabaseMatchType().ToString(),
                QueueMode = room.Settings.QueueMode.ToDatabaseQueueMode().ToString()
            });
        }

        public async Task UpdateRoomStatusAsync(MultiplayerRoom room)
        {
            var connection = await getConnectionAsync();

            await connection.ExecuteAsync("UPDATE rooms SET status = @Status WHERE id = @RoomID", new
            {
                RoomID = room.RoomID,
                // needs ToString() to store as enums correctly, see https://github.com/DapperLib/Dapper/issues/813.
                Status = room.State.ToDatabaseRoomStatus().ToString(),
            });
        }

        public async Task UpdateRoomHostAsync(MultiplayerRoom room)
        {
            var connection = await getConnectionAsync();

            Debug.Assert(room.Host != null);

            try
            {
                await connection.ExecuteAsync("UPDATE rooms SET host_id = @HostUserID WHERE id = @RoomID", new { HostUserID = room.Host.UserID, RoomID = room.RoomID });
            }
            catch (MySqlException)
            {
                // for now we really don't care about failures in this. it's updating display information each time a user joins/quits and doesn't need to be perfect.
            }
        }

        public async Task AddRoomParticipantAsync(MultiplayerRoom room, MultiplayerRoomUser user)
        {
            var connection = await getConnectionAsync();

            try
            {
                using (var transaction = await connection.BeginTransactionAsync())
                {
                    // the user may have previously been in the room and set some scores, so need to update their presence if existing.
                    await connection.ExecuteAsync(
                        "INSERT INTO room_participated_users (room_id, user_id, joined_at, left_at) VALUES (@RoomID, @UserID, NOW(), NULL) ON DUPLICATE KEY UPDATE left_at = NULL",
                        new { RoomID = room.RoomID, UserID = user.UserID }, transaction);

                    await connection.ExecuteAsync("UPDATE rooms SET participant_count = @Count WHERE id = @RoomID", new { RoomID = room.RoomID, Count = room.Users.Count }, transaction);

                    await transaction.CommitAsync();
                }
            }
            catch (MySqlException)
            {
                // for now we really don't care about failures in this. it's updating display information each time a user joins/quits and doesn't need to be perfect.
            }
        }

        public Task AddLoginForUserAsync(int userId, string? userIp)
        {
            return Task.CompletedTask;
            // if (string.IsNullOrEmpty(userIp))
            //     return;
            //
            // var connection = await getConnectionAsync();
            //
            // try
            // {
            //     await connection.ExecuteAsync("INSERT INTO user_login_log (user_id, ip_address, login_method, login_time) VALUES (@UserID, @IP, 'spectator', UTC_TIMESTAMP())",
            //         new { UserID = userId, IP = userIp });
            // }
            // catch (MySqlException ex)
            // {
            //     logger.LogWarning(ex, "Could not log login for user {UserId}", userId);
            // }
<<<<<<< HEAD
        }

        public async Task OfflineUser(int userId)
        {
            var connection = await getConnectionAsync();
            await connection.ExecuteAsync("UPDATE lazer_users SET last_visit = NOW() WHERE `id` = @userId", new { userId = userId });
=======
>>>>>>> 7fac5e35
        }

        public async Task RemoveRoomParticipantAsync(MultiplayerRoom room, MultiplayerRoomUser user)
        {
            var connection = await getConnectionAsync();

            try
            {
                using (var transaction = await connection.BeginTransactionAsync())
                {
                    await connection.ExecuteAsync("UPDATE room_participated_users SET left_at = NOW() WHERE room_id = @RoomID AND user_id = @UserID AND left_at IS NULL",
                        new { RoomID = room.RoomID, UserID = user.UserID }, transaction);

                    await connection.ExecuteAsync("UPDATE rooms SET participant_count = @Count WHERE id = @RoomID", new { RoomID = room.RoomID, Count = room.Users.Count }, transaction);

                    await transaction.CommitAsync();
                }
            }
            catch (MySqlException)
            {
                // for now we really don't care about failures in this. it's updating display information each time a user joins/quits and doesn't need to be perfect.
            }
        }

        public async Task<multiplayer_playlist_item> GetPlaylistItemAsync(long roomId, long playlistItemId)
        {
            var connection = await getConnectionAsync();

            return await connection.QuerySingleAsync<multiplayer_playlist_item>(
                "SELECT p.*, b.difficulty_rating FROM room_playlists p JOIN beatmaps b ON p.beatmap_id = b.id WHERE p.id = @Id AND p.room_id = @RoomId",
                new { Id = playlistItemId, RoomId = roomId });
        }

        public async Task<long> AddPlaylistItemAsync(multiplayer_playlist_item item)
        {
            var connection = await getConnectionAsync();

            // 计算该房间内的下一个逻辑 id，并在同一条 INSERT 中使用
            // 同时显式写入 expired / played_at，避免 NOT NULL 无默认值的问题
            await connection.ExecuteAsync(@"
        INSERT INTO room_playlists
            (id, owner_id, room_id, beatmap_id, ruleset_id,
             allowed_mods, required_mods, freestyle, playlist_order,
             expired, played_at)
        VALUES
            (
                (SELECT COALESCE(MAX(rp.id), -1) + 1
                 FROM room_playlists rp
                 WHERE rp.room_id = @room_id),
                @owner_id, @room_id, @beatmap_id, @ruleset_id,
                @allowed_mods, @required_mods, @freestyle, @playlist_order,
                @expired, @played_at
            );",
                item);

            // 返回刚插入行的“逻辑 id”（不是自增主键 db_id）
            // 通过 LAST_INSERT_ID() 关联取回那一行的 id
            return await connection.QuerySingleAsync<long>(@"
        SELECT id FROM room_playlists WHERE db_id = LAST_INSERT_ID();");
        }

        public async Task UpdatePlaylistItemAsync(multiplayer_playlist_item item)
        {
            var connection = await getConnectionAsync();

            await connection.ExecuteAsync(@"
        UPDATE room_playlists SET
            beatmap_id     = @beatmap_id,
            ruleset_id     = @ruleset_id,
            required_mods  = @required_mods,
            allowed_mods   = @allowed_mods,
            freestyle      = @freestyle,
            playlist_order = @playlist_order,
            expired        = @expired,
            played_at      = @played_at,
            updated_at     = NOW()
        WHERE id = @id AND room_id = @room_id;", item);
        }

        public async Task RemovePlaylistItemAsync(long roomId, long playlistItemId)
        {
            var connection = await getConnectionAsync();

            await connection.ExecuteAsync(
                "DELETE FROM room_playlists WHERE id = @Id AND room_id = @RoomId",
                new { Id = playlistItemId, RoomId = roomId });
        }

        public async Task MarkPlaylistItemAsPlayedAsync(long roomId, long playlistItemId)
        {
            var connection = await getConnectionAsync();

            await connection.ExecuteAsync(@"
        UPDATE room_playlists
        SET expired = 1, played_at = NOW(), updated_at = NOW()
        WHERE id = @PlaylistItemId AND room_id = @RoomId;",
                new { PlaylistItemId = playlistItemId, RoomId = roomId });
        }

        public async Task EndMatchAsync(MultiplayerRoom room)
        {
            var connection = await getConnectionAsync();

            // Expire all non-expired items from the playlist.
            // We're not removing them because they may be linked to other tables (e.g. `multiplayer_realtime_room_events`, `multiplayer_scores_high`, etc.)
            await connection.ExecuteAsync(
                "UPDATE room_playlists p"
                + " SET p.expired = 1, played_at = NOW(), updated_at = NOW()"
                + " WHERE p.room_id = @RoomID"
                + " AND p.expired = 0",
                new { RoomID = room.RoomID });

            int totalUsers = connection.QuerySingle<int>("SELECT COUNT(*) FROM room_participated_users WHERE room_id = @RoomID", new { RoomID = room.RoomID });

            // Close the room.
            await connection.ExecuteAsync("UPDATE rooms SET participant_count = @Count, ends_at = NOW() WHERE id = @RoomID", new { RoomID = room.RoomID, Count = totalUsers, });
        }

        public async Task<multiplayer_playlist_item[]> GetAllPlaylistItemsAsync(long roomId)
        {
            var connection = await getConnectionAsync();

            return (await connection.QueryAsync<multiplayer_playlist_item>("SELECT p.*, b.difficulty_rating FROM room_playlists p JOIN beatmaps b ON p.beatmap_id = b.id WHERE p.room_id = @RoomId",
                new { RoomId = roomId })).ToArray();
        }

        public async Task MarkScoreHasReplay(Score score)
        {
            var connection = await getConnectionAsync();

            await connection.ExecuteAsync("UPDATE `scores` SET `has_replay` = 1 WHERE `id` = @scoreId", new { scoreId = score.ScoreInfo.OnlineID, });
        }

        public async Task<SoloScore?> GetScoreFromTokenAsync(long token)
        {
            var connection = await getConnectionAsync();

            return await connection.QuerySingleOrDefaultAsync<SoloScore?>(
                "SELECT * FROM `scores` WHERE `id` = (SELECT `score_id` FROM `score_tokens` WHERE `id` = @Id)", new { Id = token });
        }

        public async Task<SoloScore?> GetScoreAsync(long id)
        {
            var connection = await getConnectionAsync();

            return await connection.QuerySingleOrDefaultAsync<SoloScore?>("SELECT * FROM `scores` WHERE `id` = @Id", new { Id = id });
        }

        public async Task<bool> IsScoreProcessedAsync(long scoreId)
        {
            var connection = await getConnectionAsync();

            return await connection.QuerySingleOrDefaultAsync<bool>("SELECT 1 FROM `scores` WHERE `id` = @ScoreId AND `processed` = '1'", new { ScoreId = scoreId });
        }

        public async Task<phpbb_zebra?> GetUserRelation(int userId, int zebraId)
        {
            var connection = await getConnectionAsync();

            // g0v0-server uses relationship table instead of phpbb_zebra
            var relationship = await connection.QuerySingleOrDefaultAsync<dynamic>("SELECT * FROM `relationship` WHERE `user_id` = @UserId AND `target_id` = @ZebraId",
                new { UserId = userId, ZebraId = zebraId });

            if (relationship == null)
                return null;

            // Convert relationship to phpbb_zebra format for compatibility
            return new phpbb_zebra { user_id = userId, zebra_id = zebraId, friend = relationship.type == "Friend", foe = relationship.type == "Block" };
        }

        public async Task<IEnumerable<int>> GetUserFriendsAsync(int userId)
        {
            var connection = await getConnectionAsync();

            // Query adapted for g0v0-server schema using relationship table
            return await connection.QueryAsync<int>(
                "SELECT r.target_id FROM relationship r "
                + "JOIN lazer_users u ON r.target_id = u.id "
                + "WHERE r.user_id = @UserId "
                + "AND r.type = 'Friend' "
                + "AND u.priv = 1", new { UserId = userId });
        }

        public async Task<bool> GetUserAllowsPMs(int userId)
        {
            var connection = await getConnectionAsync();

            // 在g0v0-server中，使用pm_friends_only字段（false表示允许所有人发送PM）
            var pmFriendsOnly = await connection.QuerySingleOrDefaultAsync<bool>("SELECT `pm_friends_only` FROM `lazer_users` WHERE `id` = @UserId", new { UserId = userId });

            // 如果pm_friends_only为false，表示允许所有人发送PM
            return !pmFriendsOnly;
        }

        public async Task<osu_build?> GetBuildByIdAsync(int buildId)
        {
            var connection = await getConnectionAsync();

            // g0v0-server doesn't have osu_builds table, return a dummy build
            return new osu_build { build_id = (uint)buildId, version = "unknown", hash = null, users = 0 };
        }

<<<<<<< HEAD
        public Task<osu_build?> GetBuildByHashAsync(string hash)
        {
            return Task.FromResult<osu_build?>(null);
        }

        public Task<IEnumerable<osu_build>> GetAllMainLazerBuildsAsync()
=======
        public Task<IEnumerable<osu_build>> GetAllMainLazerBuildsAsync()
        {
            // g0v0-server doesn't have osu_builds table, return empty list
            return Task.FromResult<IEnumerable<osu_build>>(new List<osu_build>());
        }

        public Task<IEnumerable<osu_build>> GetAllPlatformSpecificLazerBuildsAsync()
>>>>>>> 7fac5e35
        {
            // g0v0-server doesn't have osu_builds table, return empty list
            return Task.FromResult<IEnumerable<osu_build>>(new List<osu_build>());
        }

<<<<<<< HEAD
        public Task<IEnumerable<osu_build>> GetAllPlatformSpecificLazerBuildsAsync()
        {
            // g0v0-server doesn't have osu_builds table, return empty list
            return Task.FromResult<IEnumerable<osu_build>>(new List<osu_build>());
        }

        public Task UpdateBuildUserCountAsync(osu_build build)
        {
            // g0v0-server doesn't have osu_builds table, do nothing
            return Task.CompletedTask;
        }

        public Task<IEnumerable<chat_filter>> GetAllChatFiltersAsync()
        {
=======
        public Task UpdateBuildUserCountAsync(osu_build build)
        {
            // g0v0-server doesn't have osu_builds table, do nothing
            return Task.CompletedTask;
        }

        public Task<IEnumerable<chat_filter>> GetAllChatFiltersAsync()
        {
>>>>>>> 7fac5e35
            // g0v0-server doesn't have chat_filters table, return empty list
            return Task.FromResult<IEnumerable<chat_filter>>(new List<chat_filter>());
        }

        public async Task<IEnumerable<multiplayer_room>> GetActiveDailyChallengeRoomsAsync()
        {
            var connection = await getConnectionAsync();

            return await connection.QueryAsync<multiplayer_room>(
                "SELECT * FROM `rooms` "
                + "WHERE `category` = 'daily_challenge' "
                + "AND `type` = 'playlists' "
                + "AND `starts_at` <= NOW() "
                + "AND `ends_at` > NOW()");
        }

        public async Task<(long roomID, long playlistItemID)?> GetMultiplayerRoomIdForScoreAsync(long scoreId)
        {
            var connection = await getConnectionAsync();

            return await connection.QuerySingleOrDefaultAsync<(long, long)?>(
                "SELECT `room_id`, `playlist_item_id` "
                + "FROM `scores` "
                + "WHERE `id` = @scoreId",
                new { scoreId = scoreId });
        }

<<<<<<< HEAD
        public async Task<bool> AnyScoreTokenExistsFor(long playlistItemId, long roomId)
        {
            var connection = await getConnectionAsync();

            var scoreTokenCount = await connection.QuerySingleAsync<long>(
                "SELECT COUNT(1) FROM `score_tokens` WHERE `playlist_item_id` = @playlistItemId AND `room_id` = @roomId",
                new { playlistItemId = playlistItemId, roomId = roomId });

            return scoreTokenCount > 0;
        }

=======
>>>>>>> 7fac5e35
        public async Task<IEnumerable<SoloScore>> GetAllScoresForPlaylistItem(long roomId, long playlistItemId)
        {
            var connection = await getConnectionAsync();

            return (await connection.QueryAsync<SoloScore>(
                "SELECT `scores`.`id`, `scores`.`total_score`, `scores`.`user_id`, `scores`.`accuracy`, `scores`.`mods`, `scores`.`maximum_statistics`, `scores`.`pp`, `scores`.`n300`, `scores`.`n100`, `scores`.`n50`, `scores`.`nmiss`, `scores`.`ngeki`, `scores`.`nkatu`, `scores`.`nlarge_tick_miss`, `scores`.`nlarge_tick_hit`, `scores`.`nslider_tail_hit`, `scores`.`nsmall_tick_hit`, `scores`.`max_combo` FROM `scores` "
                + "JOIN `playlist_best_scores` ON `playlist_best_scores`.`score_id` = `scores`.`id` "
                + "WHERE `playlist_best_scores`.`playlist_id` = @playlistItemId "
                + "AND `playlist_best_scores`.`room_id` = @roomId "
                , new { playlistItemId = playlistItemId, roomId = roomId }));
        }

        public async Task<IEnumerable<SoloScore>> GetPassingScoresForPlaylistItem(long roomId, long playlistItemId, ulong afterScoreId = 0)
        {
            var connection = await getConnectionAsync();

            return (await connection.QueryAsync<SoloScore>(
                "SELECT `scores`.`id`, `scores`.`total_score` FROM `scores` "
                + "JOIN `playlist_best_scores` ON `playlist_best_scores`.`score_id` = `scores`.`id` "
                + "WHERE `scores`.`passed` = 1 "
                + "AND `playlist_best_scores`.`playlist_id` = @playlistItemId "
                + "AND `playlist_best_scores`.`room_id` = @roomId "
                + "AND `playlist_best_scores`.`score_id` > @afterScoreId "
                , new { playlistItemId = playlistItemId, afterScoreId = afterScoreId, roomId = roomId }));
        }

        public async Task<playlist_best_score?> GetUserBestScoreAsync(long roomId, long playlistItemId, int userId)
        {
            var connection = await getConnectionAsync();

            return await connection.QuerySingleOrDefaultAsync<playlist_best_score>(
                "SELECT * FROM `playlist_best_scores` WHERE `playlist_id` = @playlistItemId AND `user_id` = @userId AND `room_id` = @roomId",
                new { playlistItemId = playlistItemId, userId = userId, roomId = roomId });
        }

        public async Task<int> GetUserRankInRoomAsync(long roomId, long playlistItemId, ulong scoreId)
        {
            var connection = await getConnectionAsync();
            // https://github.com/GooGuTeam/g0v0-server/blob/main/app/database/playlist_best_score.py#L78
            return await connection.QuerySingleOrDefaultAsync<int>(
                "SELECT sub.row_number"
                + "FROM ("
                + "   SELECT "
                + "        score_id,"
                + "        ROW_NUMBER() OVER ("
                + "            PARTITION BY playlist_id, room_id "
                + "            ORDER BY total_score DESC"
                + "        ) AS row_number"
                + "    FROM playlist_best_scores"
                + "    WHERE playlist_id = @playlistItemId AND room_id = @roomId" + ") AS sub"
                + "WHERE sub.score_id = @scoreId;",
                new { playlistItemId = playlistItemId, roomId = roomId, scoreId = scoreId });
        }

        public async Task LogRoomEventAsync(multiplayer_realtime_room_event ev)
        {
            var connection = await getConnectionAsync();
            await connection.ExecuteAsync(
                "INSERT INTO `multiplayer_events` (`room_id`, `event_type`, `playlist_item_id`, `user_id`, `event_detail`, `created_at`, `updated_at`) "
                + "VALUES (@room_id, @event_type, @playlist_item_id, @user_id, @event_detail, NOW(), NOW())",
                ev);
        }

        public async Task LogRoomEventAsync(matchmaking_room_event ev)
        {
            var connection = await getConnectionAsync();

            await connection.ExecuteAsync(
                "INSERT INTO `matchmaking_room_events` (`room_id`, `event_type`, `playlist_item_id`, `user_id`, `event_detail`, `created_at`, `updated_at`) "
                + "VALUES (@room_id, @event_type, @playlist_item_id, @user_id, @event_detail, NOW(), NOW())",
                ev);
        }

        public async Task<IEnumerable<beatmap_sync>> GetChangedBeatmapSetsAsync(DateTimeOffset after)
        {
            var connection = await getConnectionAsync();
            return await connection.QueryAsync<beatmap_sync>(
                "SELECT `beatmapset_id`, `updated_at` FROM beatmap_sync WHERE updated_at > @After",
                new { After = after });
<<<<<<< HEAD
=======
        }

        public Task ToggleUserPresenceAsync(int userId, bool visible)
        {
            return Task.CompletedTask;
            // TODO: add allow_visible in g0v0-server
            // var connection = await getConnectionAsync();
            //
            // await connection.ExecuteAsync(
            //     "UPDATE `phpbb_users` SET `user_allow_viewonline` = @visible WHERE `user_id` = @userId",
            //     new
            //     {
            //         visible = visible,
            //         userId = userId
            //     });
>>>>>>> 7fac5e35
        }

        public Task ToggleUserPresenceAsync(int userId, bool visible)
        {
<<<<<<< HEAD
            return Task.CompletedTask;
            // TODO: add allow_visible in g0v0-server
            // var connection = await getConnectionAsync();
            //
            // await connection.ExecuteAsync(
            //     "UPDATE `phpbb_users` SET `user_allow_viewonline` = @visible WHERE `user_id` = @userId",
            //     new
            //     {
            //         visible = visible,
            //         userId = userId
            //     });
        }

        public async Task<float> GetUserPPAsync(int userId, int rulesetId, int variant)
        {
=======
>>>>>>> 7fac5e35
            var connection = await getConnectionAsync();

            var ruleset = manager.GetRuleset(rulesetId);

            return await connection.QuerySingleOrDefaultAsync<float>($"SELECT `pp` FROM lazer_user_statistics WHERE `user_id` = @userId AND `mode` = @mode",
                new { userId = userId, mode = ruleset.ShortName });
        }

        public async Task<matchmaking_pool[]> GetActiveMatchmakingPoolsAsync()
        {
            var connection = await getConnectionAsync();

            return (await connection.QueryAsync<matchmaking_pool>("SELECT * FROM `matchmaking_pools` WHERE `active` = 1")).ToArray();
        }

        public async Task<matchmaking_pool?> GetMatchmakingPoolAsync(uint poolId)
        {
            var connection = await getConnectionAsync();

            return await connection.QuerySingleOrDefaultAsync<matchmaking_pool>("SELECT * FROM `matchmaking_pools` WHERE `id` = @PoolId", new { PoolId = poolId });
        }

        public async Task<matchmaking_pool_beatmap[]> GetMatchmakingPoolBeatmapsAsync(uint poolId)
        {
            var connection = await getConnectionAsync();

            return (await connection.QueryAsync<matchmaking_pool_beatmap>("SELECT p.*, b.checksum, b.difficulty_rating FROM `matchmaking_pool_beatmaps` p "
                                                                          + "JOIN `beatmaps` b ON p.beatmap_id = b.id "
                                                                          + "WHERE p.pool_id = @PoolId", new { PoolId = poolId })).ToArray();
        }

        public async Task<database_beatmap[]> GetMatchmakingGlobalPoolBeatmapsAsync(int rulesetId, int variant)
        {
            var connection = await getConnectionAsync();

<<<<<<< HEAD
            string modeString;

            switch (rulesetId)
            {
                case 0:
                    modeString = "osu";
                    break;

                case 1:
                    modeString = "taiko";
                    break;

                case 2:
                    modeString = "fruits";
                    break;

                case 3:
                    modeString = "mania";
                    break;

                default:
                    // Unsupported ruleset
                    return Array.Empty<database_beatmap>();
            }

            return (await connection.QueryAsync<database_beatmap>("SELECT b.beatmap_id, b.checksum, b.difficulty_rating FROM `beatmaps` b "
                                                                  + "JOIN `beatmapsets` s ON s.beatmapset_id = b.beatmapset_id "
                                                                  + "WHERE s.track_id IS NOT NULL "
                                                                  + "AND b.mode = @Mode "
                                                                  + "AND b.deleted_at IS NULL "
                                                                  + "AND (b.beatmap_status = 'RANKED' OR b.beatmap_status = 'APPROVED') "
                                                                  + "AND b.hit_length BETWEEN 60 AND 240 ",
                new { Mode = modeString, })).ToArray();
=======
            await connection.ExecuteAsync("UPDATE matchmaking_pool_beatmaps "
                                          + "SET selection_count = selection_count + 1 "
                                          + "WHERE id IN @ItemIDs", new { ItemIDs = beatmaps.Select(b => b.id).ToArray() });
>>>>>>> 7fac5e35
        }

        public async Task<matchmaking_user_stats?> GetMatchmakingUserStatsAsync(int userId, uint poolId)
        {
            var connection = await getConnectionAsync();

            return await connection.QuerySingleOrDefaultAsync<matchmaking_user_stats>("SELECT * FROM `matchmaking_user_stats` WHERE `user_id` = @UserId AND `pool_id` = @PoolId",
                new { UserId = userId, PoolId = poolId });
        }

        public async Task UpdateMatchmakingUserStatsAsync(matchmaking_user_stats stats)
        {
            var connection = await getConnectionAsync();

            await connection.ExecuteAsync("INSERT INTO `matchmaking_user_stats` (`user_id`, `pool_id`, `first_placements`, `total_points`, `elo_data`, `created_at`, `updated_at`) "
                                          + "VALUES (@UserId, @PoolId, @FirstPlacements, @TotalPoints, @EloData, NOW(), NOW()) "
                                          + "ON DUPLICATE KEY UPDATE "
                                          + "`first_placements` = @FirstPlacements, "
                                          + "`total_points` = @TotalPoints, "
                                          + "`elo_data` = @EloData, "
                                          + "`updated_at` = NOW()", new
                                          {
                                              UserId = stats.user_id,
                                              PoolId = stats.pool_id,
                                              FirstPlacements = stats.first_placements,
                                              TotalPoints = stats.total_points,
                                              EloData = stats.elo_data
                                          });
        }

        public async Task UpdateUserOnlineStatusAsync(int userId, bool isOnline)
        {
            var connection = await getConnectionAsync();

            await connection.ExecuteAsync("UPDATE lazer_users SET is_online = @IsOnline WHERE id = @UserId", new
            {
                IsOnline = isOnline,
                UserId = userId
            });

            if (!isOnline)
            {
                await connection.ExecuteAsync("UPDATE lazer_users SET last_visit = NOW() WHERE id = @UserId", new
                {
                    UserId = userId
                });
            }
        }

        public void Dispose()
        {
            openConnection?.Dispose();
        }

        private async Task<MySqlConnection> getConnectionAsync()
        {
            if (openConnection != null)
                return openConnection;

            DapperExtensions.InstallDateTimeOffsetMapper();

            // 构建连接字符串，如果有密码则包含密码
            string connectionString = string.IsNullOrEmpty(AppSettings.DatabasePassword)
                ? $"Server={AppSettings.DatabaseHost};Port={AppSettings.DatabasePort};Database={AppSettings.DatabaseName};User ID={AppSettings.DatabaseUser};ConnectionTimeout=5;ConnectionReset=false;Pooling=true;Pipelining=false"
                : $"Server={AppSettings.DatabaseHost};Port={AppSettings.DatabasePort};Database={AppSettings.DatabaseName};User ID={AppSettings.DatabaseUser};Password={AppSettings.DatabasePassword};ConnectionTimeout=5;ConnectionReset=false;Pooling=true;Pipelining=false";

            //打印连接字符串
            //logger.LogInformation("Connecting to database: {ConnectionString}", connectionString);

            openConnection = new MySqlConnection(connectionString);

            await openConnection.OpenAsync();

            return openConnection;
        }
    }
}<|MERGE_RESOLUTION|>--- conflicted
+++ resolved
@@ -58,7 +58,6 @@
             var connection = await getConnectionAsync();
 
             return await connection.QueryFirstOrDefaultAsync<string?>("SELECT username FROM lazer_users WHERE id = @UserID", new { UserID = userId });
-<<<<<<< HEAD
         }
 
         public async Task<int[]> GetUsersInGroupsAsync(int[] groupIds)
@@ -66,8 +65,6 @@
             var connection = await getConnectionAsync();
 
             return (await connection.QueryAsync<int>("SELECT DISTINCT `user_id` FROM `phpbb_user_group` WHERE `group_id` IN @groupIds", new { groupIds = groupIds })).ToArray();
-=======
->>>>>>> 7fac5e35
         }
 
         public async Task<bool> IsUserRestrictedAsync(int userId)
@@ -337,15 +334,6 @@
             // {
             //     logger.LogWarning(ex, "Could not log login for user {UserId}", userId);
             // }
-<<<<<<< HEAD
-        }
-
-        public async Task OfflineUser(int userId)
-        {
-            var connection = await getConnectionAsync();
-            await connection.ExecuteAsync("UPDATE lazer_users SET last_visit = NOW() WHERE `id` = @userId", new { userId = userId });
-=======
->>>>>>> 7fac5e35
         }
 
         public async Task RemoveRoomParticipantAsync(MultiplayerRoom room, MultiplayerRoomUser user)
@@ -548,14 +536,11 @@
             return new osu_build { build_id = (uint)buildId, version = "unknown", hash = null, users = 0 };
         }
 
-<<<<<<< HEAD
         public Task<osu_build?> GetBuildByHashAsync(string hash)
         {
             return Task.FromResult<osu_build?>(null);
         }
 
-        public Task<IEnumerable<osu_build>> GetAllMainLazerBuildsAsync()
-=======
         public Task<IEnumerable<osu_build>> GetAllMainLazerBuildsAsync()
         {
             // g0v0-server doesn't have osu_builds table, return empty list
@@ -563,19 +548,11 @@
         }
 
         public Task<IEnumerable<osu_build>> GetAllPlatformSpecificLazerBuildsAsync()
->>>>>>> 7fac5e35
         {
             // g0v0-server doesn't have osu_builds table, return empty list
             return Task.FromResult<IEnumerable<osu_build>>(new List<osu_build>());
         }
 
-<<<<<<< HEAD
-        public Task<IEnumerable<osu_build>> GetAllPlatformSpecificLazerBuildsAsync()
-        {
-            // g0v0-server doesn't have osu_builds table, return empty list
-            return Task.FromResult<IEnumerable<osu_build>>(new List<osu_build>());
-        }
-
         public Task UpdateBuildUserCountAsync(osu_build build)
         {
             // g0v0-server doesn't have osu_builds table, do nothing
@@ -584,16 +561,6 @@
 
         public Task<IEnumerable<chat_filter>> GetAllChatFiltersAsync()
         {
-=======
-        public Task UpdateBuildUserCountAsync(osu_build build)
-        {
-            // g0v0-server doesn't have osu_builds table, do nothing
-            return Task.CompletedTask;
-        }
-
-        public Task<IEnumerable<chat_filter>> GetAllChatFiltersAsync()
-        {
->>>>>>> 7fac5e35
             // g0v0-server doesn't have chat_filters table, return empty list
             return Task.FromResult<IEnumerable<chat_filter>>(new List<chat_filter>());
         }
@@ -621,7 +588,6 @@
                 new { scoreId = scoreId });
         }
 
-<<<<<<< HEAD
         public async Task<bool> AnyScoreTokenExistsFor(long playlistItemId, long roomId)
         {
             var connection = await getConnectionAsync();
@@ -633,8 +599,6 @@
             return scoreTokenCount > 0;
         }
 
-=======
->>>>>>> 7fac5e35
         public async Task<IEnumerable<SoloScore>> GetAllScoresForPlaylistItem(long roomId, long playlistItemId)
         {
             var connection = await getConnectionAsync();
@@ -714,8 +678,6 @@
             return await connection.QueryAsync<beatmap_sync>(
                 "SELECT `beatmapset_id`, `updated_at` FROM beatmap_sync WHERE updated_at > @After",
                 new { After = after });
-<<<<<<< HEAD
-=======
         }
 
         public Task ToggleUserPresenceAsync(int userId, bool visible)
@@ -731,29 +693,10 @@
             //         visible = visible,
             //         userId = userId
             //     });
->>>>>>> 7fac5e35
-        }
-
-        public Task ToggleUserPresenceAsync(int userId, bool visible)
-        {
-<<<<<<< HEAD
-            return Task.CompletedTask;
-            // TODO: add allow_visible in g0v0-server
-            // var connection = await getConnectionAsync();
-            //
-            // await connection.ExecuteAsync(
-            //     "UPDATE `phpbb_users` SET `user_allow_viewonline` = @visible WHERE `user_id` = @userId",
-            //     new
-            //     {
-            //         visible = visible,
-            //         userId = userId
-            //     });
         }
 
         public async Task<float> GetUserPPAsync(int userId, int rulesetId, int variant)
         {
-=======
->>>>>>> 7fac5e35
             var connection = await getConnectionAsync();
 
             var ruleset = manager.GetRuleset(rulesetId);
@@ -789,7 +732,6 @@
         {
             var connection = await getConnectionAsync();
 
-<<<<<<< HEAD
             string modeString;
 
             switch (rulesetId)
@@ -823,11 +765,6 @@
                                                                   + "AND (b.beatmap_status = 'RANKED' OR b.beatmap_status = 'APPROVED') "
                                                                   + "AND b.hit_length BETWEEN 60 AND 240 ",
                 new { Mode = modeString, })).ToArray();
-=======
-            await connection.ExecuteAsync("UPDATE matchmaking_pool_beatmaps "
-                                          + "SET selection_count = selection_count + 1 "
-                                          + "WHERE id IN @ItemIDs", new { ItemIDs = beatmaps.Select(b => b.id).ToArray() });
->>>>>>> 7fac5e35
         }
 
         public async Task<matchmaking_user_stats?> GetMatchmakingUserStatsAsync(int userId, uint poolId)
