// Copyright (c) ppy Pty Ltd <contact@ppy.sh>. Licensed under the MIT Licence.
// See the LICENCE file in the repository root for full licence text.

using System;
using System.Collections.Generic;
using System.Diagnostics;
using System.Linq;
using System.Threading.Tasks;
using Dapper;
using Microsoft.Extensions.Logging;
using Microsoft.IdentityModel.JsonWebTokens;
using MySqlConnector;
using osu.Game.Online.Multiplayer;
using osu.Game.Scoring;
using osu.Server.Spectator.Database.Models;
using osu.Server.Spectator.Services;

namespace osu.Server.Spectator.Database
{
    public class DatabaseAccess : IDatabaseAccess
    {
        private MySqlConnection? openConnection;
        private readonly ILogger<DatabaseAccess> logger;
        private readonly ISharedInterop sharedInterop;

        public DatabaseAccess(ILoggerFactory loggerFactory, ISharedInterop sharedInterop)
        {
            logger = loggerFactory.CreateLogger<DatabaseAccess>();
            this.sharedInterop = sharedInterop;
        }

        public async Task<int?> GetUserIdFromTokenAsync(JsonWebToken jwtToken)
        {
            // 直接从 sub claim 获取用户ID
            var userIdClaim = jwtToken.GetClaim("sub")?.Value;

            if (string.IsNullOrEmpty(userIdClaim) || !int.TryParse(userIdClaim, out int userId))
            {
                //Console.WriteLine("Invalid or missing sub claim in token");
                return null;
            }

            //Console.WriteLine("User ID from token: {0}", userId);

            // 可选：验证用户是否存在和token是否有效
            var connection = await getConnectionAsync();
            var result = await connection.QueryFirstOrDefaultAsync<int?>(
                "SELECT user_id FROM oauth_tokens WHERE user_id = @userId AND expires_at > UTC_TIMESTAMP()",
                new { userId = userId });

            return result;
        }

        public async Task<string?> GetUsernameAsync(int userId)
        {
            var connection = await getConnectionAsync();

            return await connection.QueryFirstOrDefaultAsync<string?>("SELECT username FROM lazer_users WHERE id = @UserID", new { UserID = userId });
        }

        public async Task<bool> IsUserRestrictedAsync(int userId)
        {
            var connection = await getConnectionAsync();

            var result = await connection.QueryFirstOrDefaultAsync<int>(@"SELECT EXISTS(
                SELECT 1
                FROM user_account_history
                WHERE user_id = @UserID
                AND type = 'restriction'
                AND (
                    permanent = TRUE
                    OR (
                        TIMESTAMPADD(SECOND, length, timestamp) > NOW()
                        AND NOW() > timestamp
                    )
                )
            ) AS is_restricted;", new { UserID = userId });

            // priv 值为 1 表示正常用户，其他值可能表示受限用户
            return result == 1;
        }

        public async Task<multiplayer_room?> GetRoomAsync(long roomId)
        {
            var connection = await getConnectionAsync();

            return await connection.QueryFirstOrDefaultAsync<multiplayer_room>("SELECT * FROM rooms WHERE id = @RoomID", new { RoomID = roomId });
        }

        public async Task<multiplayer_room?> GetRealtimeRoomAsync(long roomId)
        {
            var connection = await getConnectionAsync();

            return await connection.QueryFirstOrDefaultAsync<multiplayer_room>("SELECT * FROM rooms WHERE type != 'multiplayer_playlist_items' AND id = @RoomID", new { RoomID = roomId });
        }

        public async Task<database_beatmap?> GetBeatmapAsync(int beatmapId)
        {
            var connection = await getConnectionAsync();

            return await connection.QuerySingleOrDefaultAsync<database_beatmap>(
                @"SELECT
            id as beatmap_id,
            beatmapset_id,
            checksum,
            beatmap_status as approved,
            difficulty_rating as difficultyrating,
            total_length,
            CASE
                WHEN mode = 'osu' THEN 0
                WHEN mode = 'taiko' THEN 1
                WHEN mode = 'fruits' THEN 2
                WHEN mode = 'mania' THEN 3
                WHEN mode = 'osurx' THEN 4
                WHEN mode = 'osuap' THEN 5
                WHEN mode = 'taikorx' THEN 6
                WHEN mode = 'fruitsrx' THEN 7
                ELSE 0
            END as playmode,
            14 as osu_file_version
        FROM beatmaps
        WHERE id = @BeatmapId AND deleted_at IS NULL",
                new { BeatmapId = beatmapId });
        }

        /// <summary>
        /// 获取谱面，如果不存在则通知 LIO 拉取。
        /// </summary>
        /// <param name="beatmapId">谱面 ID</param>
        /// <returns>谱面信息，如果不存在则返回 null</returns>
        public async Task<database_beatmap?> GetBeatmapOrFetchAsync(int beatmapId)
        {
            var beatmap = await GetBeatmapAsync(beatmapId);
            if (beatmap != null) return beatmap;

            logger.LogDebug("Beatmap {BeatmapId} not found in database, requesting LIO to fetch it", beatmapId);

            try
            {
                await sharedInterop.EnsureBeatmapPresentAsync(beatmapId);
                logger.LogDebug("LIO returned success for beatmap {BeatmapId}, checking database again", beatmapId);
                return await GetBeatmapAsync(beatmapId);
            }
            catch (Exception ex)
            {
                logger.LogWarning(ex, "LIO request failed for beatmap {BeatmapId}: {ErrorMessage}", beatmapId, ex.Message);
                return null;
            }
        }

        public async Task<fail_time?> GetBeatmapFailTimeAsync(int beatmapId)
        {
            var connection = await getConnectionAsync();
            return (await connection.QuerySingleOrDefaultAsync<fail_time>(
                "SELECT * FROM failtime WHERE beatmap_id = @BeatmapId",
                new { BeatmapId = beatmapId }));
        }

        public async Task UpdateFailTimeAsync(fail_time failTime)
        {
            var connection = await getConnectionAsync();
            await connection.ExecuteAsync(
                @"INSERT INTO failtime (beatmap_id, fail, `exit`)
                VALUES (@BeatmapId, @Fail, @Exit)
                ON DUPLICATE KEY UPDATE fail = @Fail, `exit` = @Exit",
                new { BeatmapId = failTime.beatmap_id, Fail = failTime.fail, Exit = failTime.exit });
        }

        public async Task<int?> GetUserPlaytimeAsync(string gamemode, int userId)
        {
            var connection = await getConnectionAsync();
            return await connection.QuerySingleOrDefaultAsync<int?>(
                "SELECT play_time FROM lazer_user_statistics WHERE user_id = @UserId AND mode = @GameMode", new { UserId = userId, GameMode = gamemode });
        }

        public async Task UpdateUserPlaytimeAsync(string gamemode, int userId, int playTime)
        {
            var connection = await getConnectionAsync();
            await connection.ExecuteAsync("UPDATE lazer_user_statistics SET play_time = @PlayTime WHERE user_id = @UserId AND mode = @GameMode",
                new { UserId = userId, GameMode = gamemode, PlayTime = playTime });
        }

        public async Task<database_beatmap[]> GetBeatmapsAsync(int[] beatmapIds)
        {
            var connection = await getConnectionAsync();

            return (await connection.QueryAsync<database_beatmap>(
                "SELECT beatmap_id, beatmapset_id, checksum, approved, difficultyrating, playmode, osu_file_version FROM osu_beatmaps WHERE beatmap_id IN @BeatmapIds AND deleted_at IS NULL", new
                {
                    BeatmapIds = beatmapIds
                })).ToArray();
        }

        public async Task<database_beatmap[]> GetBeatmapsAsync(int beatmapSetId)
        {
            var connection = await getConnectionAsync();

            return (await connection.QueryAsync<database_beatmap>(
                "SELECT id as beatmap_id, beatmapset_id, checksum, beatmap_status as approved, difficulty_rating as difficultyrating, mode as playmode, 0 as osu_file_version FROM beatmaps WHERE beatmapset_id = @BeatmapSetId AND deleted_at IS NULL",
                new { BeatmapSetId = beatmapSetId })).ToArray();
        }

        public async Task MarkRoomActiveAsync(MultiplayerRoom room)
        {
            var connection = await getConnectionAsync();

            await connection.ExecuteAsync("UPDATE rooms SET ends_at = null WHERE id = @RoomID", new { RoomID = room.RoomID });
        }

        public async Task UpdateRoomSettingsAsync(MultiplayerRoom room)
        {
            var connection = await getConnectionAsync();

            await connection.ExecuteAsync("UPDATE rooms SET name = @Name, password = @Password, type = @MatchType, queue_mode = @QueueMode WHERE id = @RoomID", new
            {
                RoomID = room.RoomID,
                Name = room.Settings.Name,
                Password = room.Settings.Password,
                // needs ToString() to store as enums correctly, see https://github.com/DapperLib/Dapper/issues/813.
                MatchType = room.Settings.MatchType.ToDatabaseMatchType().ToString(),
                QueueMode = room.Settings.QueueMode.ToDatabaseQueueMode().ToString()
            });
        }

        public async Task UpdateRoomStatusAsync(MultiplayerRoom room)
        {
            var connection = await getConnectionAsync();

            await connection.ExecuteAsync("UPDATE rooms SET status = @Status WHERE id = @RoomID", new
            {
                RoomID = room.RoomID,
                // needs ToString() to store as enums correctly, see https://github.com/DapperLib/Dapper/issues/813.
                Status = room.State.ToDatabaseRoomStatus().ToString(),
            });
        }

        public async Task UpdateRoomHostAsync(MultiplayerRoom room)
        {
            var connection = await getConnectionAsync();

            Debug.Assert(room.Host != null);

            try
            {
                await connection.ExecuteAsync("UPDATE rooms SET host_id = @HostUserID WHERE id = @RoomID", new { HostUserID = room.Host.UserID, RoomID = room.RoomID });
            }
            catch (MySqlException)
            {
                // for now we really don't care about failures in this. it's updating display information each time a user joins/quits and doesn't need to be perfect.
            }
        }

        public async Task AddRoomParticipantAsync(MultiplayerRoom room, MultiplayerRoomUser user)
        {
            var connection = await getConnectionAsync();

            try
            {
                using (var transaction = await connection.BeginTransactionAsync())
                {
                    // the user may have previously been in the room and set some scores, so need to update their presence if existing.
                    await connection.ExecuteAsync(
                        "INSERT INTO room_participated_users (room_id, user_id, joined_at, left_at) VALUES (@RoomID, @UserID, NOW(), NULL) ON DUPLICATE KEY UPDATE left_at = NULL",
                        new { RoomID = room.RoomID, UserID = user.UserID }, transaction);

                    await connection.ExecuteAsync("UPDATE rooms SET participant_count = @Count WHERE id = @RoomID", new { RoomID = room.RoomID, Count = room.Users.Count }, transaction);

                    await transaction.CommitAsync();
                }
            }
            catch (MySqlException)
            {
                // for now we really don't care about failures in this. it's updating display information each time a user joins/quits and doesn't need to be perfect.
            }
        }

        public Task AddLoginForUserAsync(int userId, string? userIp)
        {
            return Task.CompletedTask;
            // if (string.IsNullOrEmpty(userIp))
            //     return;
            //
            // var connection = await getConnectionAsync();
            //
            // try
            // {
            //     await connection.ExecuteAsync("INSERT INTO user_login_log (user_id, ip_address, login_method, login_time) VALUES (@UserID, @IP, 'spectator', UTC_TIMESTAMP())",
            //         new { UserID = userId, IP = userIp });
            // }
            // catch (MySqlException ex)
            // {
            //     logger.LogWarning(ex, "Could not log login for user {UserId}", userId);
            // }
        }

        public async Task OfflineUser(int userId)
        {
            var connection = await getConnectionAsync();
            await connection.ExecuteAsync("UPDATE lazer_users SET last_visit = NOW() WHERE `id` = @userId", new { userId = userId });
        }

        public async Task RemoveRoomParticipantAsync(MultiplayerRoom room, MultiplayerRoomUser user)
        {
            var connection = await getConnectionAsync();

            try
            {
                using (var transaction = await connection.BeginTransactionAsync())
                {
                    await connection.ExecuteAsync("UPDATE room_participated_users SET left_at = NOW() WHERE room_id = @RoomID AND user_id = @UserID AND left_at IS NULL",
                        new { RoomID = room.RoomID, UserID = user.UserID }, transaction);

                    await connection.ExecuteAsync("UPDATE rooms SET participant_count = @Count WHERE id = @RoomID", new { RoomID = room.RoomID, Count = room.Users.Count }, transaction);

                    await transaction.CommitAsync();
                }
            }
            catch (MySqlException)
            {
                // for now we really don't care about failures in this. it's updating display information each time a user joins/quits and doesn't need to be perfect.
            }
        }

        public async Task<multiplayer_playlist_item> GetPlaylistItemAsync(long roomId, long playlistItemId)
        {
            var connection = await getConnectionAsync();

<<<<<<< HEAD
            return await connection.QuerySingleAsync<multiplayer_playlist_item>(
                "SELECT * FROM room_playlists WHERE id = @Id AND room_id = @RoomId",
                new { Id = playlistItemId, RoomId = roomId });
=======
            return await connection.QuerySingleAsync<multiplayer_playlist_item>("SELECT `i`.*, `b`.`checksum`, `b`.`difficultyrating` "
                                                                                + "FROM `multiplayer_playlist_items` `i` "
                                                                                + "JOIN `osu_beatmaps` `b` "
                                                                                + "ON `b`.`beatmap_id` = `i`.`beatmap_id` "
                                                                                + "WHERE `i`.`id` = @Id "
                                                                                + "AND `i`.`room_id` = @RoomId", new
            {
                Id = playlistItemId,
                RoomId = roomId
            });
>>>>>>> c5dad7d1
        }

        public async Task<long> AddPlaylistItemAsync(multiplayer_playlist_item item)
        {
            var connection = await getConnectionAsync();

            // 计算该房间内的下一个逻辑 id，并在同一条 INSERT 中使用
            // 同时显式写入 expired / played_at，避免 NOT NULL 无默认值的问题
            await connection.ExecuteAsync(@"
        INSERT INTO room_playlists
            (id, owner_id, room_id, beatmap_id, ruleset_id,
             allowed_mods, required_mods, freestyle, playlist_order,
             expired, played_at)
        VALUES
            (
                (SELECT COALESCE(MAX(rp.id), -1) + 1
                 FROM room_playlists rp
                 WHERE rp.room_id = @room_id),
                @owner_id, @room_id, @beatmap_id, @ruleset_id,
                @allowed_mods, @required_mods, @freestyle, @playlist_order,
                @expired, @played_at
            );",
                item);

            // 返回刚插入行的“逻辑 id”（不是自增主键 db_id）
            // 通过 LAST_INSERT_ID() 关联取回那一行的 id
            return await connection.QuerySingleAsync<long>(@"
        SELECT id FROM room_playlists WHERE db_id = LAST_INSERT_ID();");
        }

        public async Task UpdatePlaylistItemAsync(multiplayer_playlist_item item)
        {
            var connection = await getConnectionAsync();

            await connection.ExecuteAsync(@"
        UPDATE room_playlists SET
            beatmap_id     = @beatmap_id,
            ruleset_id     = @ruleset_id,
            required_mods  = @required_mods,
            allowed_mods   = @allowed_mods,
            freestyle      = @freestyle,
            playlist_order = @playlist_order,
            expired        = @expired,
            played_at      = @played_at,
            updated_at     = NOW()
        WHERE id = @id AND room_id = @room_id;", item);
        }

        public async Task RemovePlaylistItemAsync(long roomId, long playlistItemId)
        {
            var connection = await getConnectionAsync();

            await connection.ExecuteAsync(
                "DELETE FROM room_playlists WHERE id = @Id AND room_id = @RoomId",
                new { Id = playlistItemId, RoomId = roomId });
        }

        public async Task MarkPlaylistItemAsPlayedAsync(long roomId, long playlistItemId)
        {
            var connection = await getConnectionAsync();

            await connection.ExecuteAsync(@"
        UPDATE room_playlists
        SET expired = 1, played_at = NOW(), updated_at = NOW()
        WHERE id = @PlaylistItemId AND room_id = @RoomId;",
                new { PlaylistItemId = playlistItemId, RoomId = roomId });
        }

        public async Task EndMatchAsync(MultiplayerRoom room)
        {
            var connection = await getConnectionAsync();

            // Expire all non-expired items from the playlist.
            // We're not removing them because they may be linked to other tables (e.g. `multiplayer_realtime_room_events`, `multiplayer_scores_high`, etc.)
            // TODO: Re-enable this when `osu_api.multiplayer_score_links` exists. + " AND (SELECT COUNT(*) FROM multiplayer_score_links l WHERE l.playlist_item_id = p.id) = 0"
            await connection.ExecuteAsync(
                "UPDATE room_playlists p"
                + " SET p.expired = 1, played_at = NOW(), updated_at = NOW()"
                + " WHERE p.room_id = @RoomID"
                + " AND p.expired = 0",
                new { RoomID = room.RoomID });

            int totalUsers = connection.QuerySingle<int>("SELECT COUNT(*) FROM room_participated_users WHERE room_id = @RoomID", new { RoomID = room.RoomID });

            // Close the room.
            await connection.ExecuteAsync("UPDATE rooms SET participant_count = @Count, ends_at = NOW() WHERE id = @RoomID", new { RoomID = room.RoomID, Count = totalUsers, });
        }

        public async Task<multiplayer_playlist_item[]> GetAllPlaylistItemsAsync(long roomId)
        {
            var connection = await getConnectionAsync();

<<<<<<< HEAD
            return (await connection.QueryAsync<multiplayer_playlist_item>("SELECT * FROM room_playlists WHERE room_id = @RoomId", new { RoomId = roomId })).ToArray();
=======
            return (await connection.QueryAsync<multiplayer_playlist_item>("SELECT `i`.*, `b`.`checksum`, `b`.`difficultyrating` "
                                                                           + "FROM `multiplayer_playlist_items` `i` "
                                                                           + "JOIN `osu_beatmaps` `b` "
                                                                           + "ON `b`.`beatmap_id` = `i`.`beatmap_id` "
                                                                           + "WHERE `i`.`room_id` = @RoomId", new
            {
                RoomId = roomId
            })).ToArray();
>>>>>>> c5dad7d1
        }

        public async Task MarkScoreHasReplay(Score score)
        {
            var connection = await getConnectionAsync();

            await connection.ExecuteAsync("UPDATE `scores` SET `has_replay` = 1 WHERE `id` = @scoreId", new { scoreId = score.ScoreInfo.OnlineID, });
        }

        public async Task<SoloScore?> GetScoreFromTokenAsync(long token)
        {
            var connection = await getConnectionAsync();

            return await connection.QuerySingleOrDefaultAsync<SoloScore?>(
                "SELECT * FROM `scores` WHERE `id` = (SELECT `score_id` FROM `score_tokens` WHERE `id` = @Id)", new { Id = token });
        }

        public async Task<SoloScore?> GetScoreAsync(long id)
        {
            var connection = await getConnectionAsync();

            return await connection.QuerySingleOrDefaultAsync<SoloScore?>("SELECT * FROM `scores` WHERE `id` = @Id", new { Id = id });
        }

        public async Task<bool> IsScoreProcessedAsync(long scoreId)
        {
            var connection = await getConnectionAsync();

            return await connection.QuerySingleOrDefaultAsync<bool>("SELECT 1 FROM `scores` WHERE `id` = @ScoreId AND `processed` = '1'", new { ScoreId = scoreId });
        }

        public async Task<phpbb_zebra?> GetUserRelation(int userId, int zebraId)
        {
            var connection = await getConnectionAsync();

            // g0v0-server uses relationship table instead of phpbb_zebra
            var relationship = await connection.QuerySingleOrDefaultAsync<dynamic>("SELECT * FROM `relationship` WHERE `user_id` = @UserId AND `target_id` = @ZebraId",
                new { UserId = userId, ZebraId = zebraId });

            if (relationship == null)
                return null;

            // Convert relationship to phpbb_zebra format for compatibility
            return new phpbb_zebra { user_id = userId, zebra_id = zebraId, friend = relationship.type == "Friend", foe = relationship.type == "Block" };
        }

        public async Task<IEnumerable<int>> GetUserFriendsAsync(int userId)
        {
            var connection = await getConnectionAsync();

            // Query adapted for g0v0-server schema using relationship table
            return await connection.QueryAsync<int>(
                "SELECT r.target_id FROM relationship r "
                + "JOIN lazer_users u ON r.target_id = u.id "
                + "WHERE r.user_id = @UserId "
                + "AND r.type = 'Friend' "
                + "AND u.priv = 1", new { UserId = userId });
        }

        public async Task<bool> GetUserAllowsPMs(int userId)
        {
            var connection = await getConnectionAsync();

            // 在g0v0-server中，使用pm_friends_only字段（false表示允许所有人发送PM）
            var pmFriendsOnly = await connection.QuerySingleOrDefaultAsync<bool>("SELECT `pm_friends_only` FROM `lazer_users` WHERE `id` = @UserId", new { UserId = userId });

            // 如果pm_friends_only为false，表示允许所有人发送PM
            return !pmFriendsOnly;
        }

        public async Task<osu_build?> GetBuildByIdAsync(int buildId)
        {
            var connection = await getConnectionAsync();

            // g0v0-server doesn't have osu_builds table, return a dummy build
            return new osu_build { build_id = (uint)buildId, version = "unknown", hash = null, users = 0 };
        }

        public Task<IEnumerable<osu_build>> GetAllMainLazerBuildsAsync()
        {
            // g0v0-server doesn't have osu_builds table, return empty list
            return Task.FromResult<IEnumerable<osu_build>>(new List<osu_build>());
        }

        public Task<IEnumerable<osu_build>> GetAllPlatformSpecificLazerBuildsAsync()
        {
            // g0v0-server doesn't have osu_builds table, return empty list
            return Task.FromResult<IEnumerable<osu_build>>(new List<osu_build>());
        }

        public Task UpdateBuildUserCountAsync(osu_build build)
        {
            // g0v0-server doesn't have osu_builds table, do nothing
            return Task.CompletedTask;
        }

        public Task<IEnumerable<chat_filter>> GetAllChatFiltersAsync()
        {
            // g0v0-server doesn't have chat_filters table, return empty list
            return Task.FromResult<IEnumerable<chat_filter>>(new List<chat_filter>());
        }

        public async Task<IEnumerable<multiplayer_room>> GetActiveDailyChallengeRoomsAsync()
        {
            var connection = await getConnectionAsync();

            return await connection.QueryAsync<multiplayer_room>(
                "SELECT * FROM `rooms` "
                + "WHERE `category` = 'daily_challenge' "
                + "AND `type` = 'playlists' "
                + "AND `starts_at` <= NOW() "
                + "AND `ends_at` > NOW()");
        }

        public async Task<(long roomID, long playlistItemID)?> GetMultiplayerRoomIdForScoreAsync(long scoreId)
        {
            var connection = await getConnectionAsync();

            return await connection.QuerySingleOrDefaultAsync<(long, long)?>(
                "SELECT `room_id`, `playlist_item_id` "
                + "FROM `scores` "
                + "WHERE `id` = @scoreId",
                new { scoreId = scoreId });
        }

<<<<<<< HEAD
        public async Task<IEnumerable<SoloScore>> GetPassingScoresForPlaylistItem(long roomId, long playlistItemId, ulong afterScoreId = 0)
=======
        /// <summary>
        /// Retrieves ALL score data for scores on a playlist item.
        /// </summary>
        /// <remarks>
        /// This should be used sparingly as it queries full rows.
        /// </remarks>
        /// <param name="playlistItemId">The playlist item.</param>
        public async Task<IEnumerable<SoloScore>> GetAllScoresForPlaylistItem(long playlistItemId)
        {
            var connection = await getConnectionAsync();

            return (await connection.QueryAsync<SoloScore>(
                "SELECT * FROM `scores` "
                + "JOIN `multiplayer_score_links` ON `multiplayer_score_links`.`score_id` = `scores`.`id` "
                + "WHERE `multiplayer_score_links`.`playlist_item_id` = @playlistItemId", new
                {
                    playlistItemId = playlistItemId
                }));
        }

        /// <summary>
        /// Retrieves the <see cref="SoloScore.id">ID</see> and <see cref="SoloScore.total_score">total score</see> for passing scores on a playlist item.
        /// Retrieves the passing score ids and total scores on a playlist item.
        /// </summary>
        /// <param name="playlistItemId">The playlist item.</param>
        /// <param name="afterScoreId">The score ID after which to retrieve.</param>
        public async Task<IEnumerable<SoloScore>> GetPassingScoresForPlaylistItem(long playlistItemId, ulong afterScoreId = 0)
>>>>>>> c5dad7d1
        {
            var connection = await getConnectionAsync();

            return (await connection.QueryAsync<SoloScore>(
                "SELECT `scores`.`id`, `scores`.`total_score` FROM `scores` "
                + "JOIN `playlist_best_scores` ON `playlist_best_scores`.`score_id` = `scores`.`id` "
                + "WHERE `scores`.`passed` = 1 "
                + "AND `playlist_best_scores`.`playlist_id` = @playlistItemId "
                + "AND `playlist_best_scores`.`room_id` = @roomId "
                + "AND `playlist_best_scores`.`score_id` > @afterScoreId "
                , new { playlistItemId = playlistItemId, afterScoreId = afterScoreId, roomId = roomId }));
        }

        public async Task<playlist_best_score?> GetUserBestScoreAsync(long roomId, long playlistItemId, int userId)
        {
            var connection = await getConnectionAsync();

            return await connection.QuerySingleOrDefaultAsync<playlist_best_score>(
                "SELECT * FROM `playlist_best_scores` WHERE `playlist_id` = @playlistItemId AND `user_id` = @userId AND `room_id` = @roomId",
                new { playlistItemId = playlistItemId, userId = userId, roomId = roomId });
        }

        public async Task<int> GetUserRankInRoomAsync(long roomId, long playlistItemId, ulong scoreId)
        {
            var connection = await getConnectionAsync();
            // https://github.com/GooGuTeam/g0v0-server/blob/main/app/database/playlist_best_score.py#L78
            return await connection.QuerySingleOrDefaultAsync<int>(
                "SELECT sub.row_number"
                + "FROM ("
                + "   SELECT "
                + "        score_id,"
                + "        ROW_NUMBER() OVER ("
                + "            PARTITION BY playlist_id, room_id "
                + "            ORDER BY total_score DESC"
                + "        ) AS row_number"
                + "    FROM playlist_best_scores"
                + "    WHERE playlist_id = @playlistItemId AND room_id = @roomId" + ") AS sub"
                + "WHERE sub.score_id = @scoreId;",
                new { playlistItemId = playlistItemId, roomId = roomId, scoreId = scoreId });
        }

        public async Task LogRoomEventAsync(multiplayer_realtime_room_event ev)
        {
            var connection = await getConnectionAsync();
            await connection.ExecuteAsync(
                "INSERT INTO `multiplayer_events` (`room_id`, `event_type`, `playlist_item_id`, `user_id`, `event_detail`, `created_at`, `updated_at`) "
                + "VALUES (@room_id, @event_type, @playlist_item_id, @user_id, @event_detail, NOW(), NOW())",
                ev);
        }

<<<<<<< HEAD
        public async Task<IEnumerable<beatmap_sync>> GetChangedBeatmapSetsAsync(DateTimeOffset after)
        {
            var connection = await getConnectionAsync();
            return await connection.QueryAsync<beatmap_sync>(
                "SELECT `beatmapset_id`, `updated_at` FROM beatmap_sync WHERE updated_at > @After",
                new { After = after });
=======
        public async Task ToggleUserPresenceAsync(int userId, bool visible)
        {
            var connection = await getConnectionAsync();

            await connection.ExecuteAsync(
                "UPDATE `phpbb_users` SET `user_allow_viewonline` = @visible WHERE `user_id` = @userId",
                new
                {
                    visible = visible,
                    userId = userId
                });
        }

        public async Task<float> GetUserPPAsync(int userId, int rulesetId)
        {
            string statsTable = rulesetId switch
            {
                0 => "osu_user_stats",
                1 => "osu_user_stats_taiko",
                2 => "osu_user_stats_fruits",
                3 => "osu_user_stats_mania",
                _ => throw new ArgumentOutOfRangeException(nameof(rulesetId), rulesetId, null)
            };

            var connection = await getConnectionAsync();

            return await connection.QuerySingleOrDefaultAsync<float>($"SELECT `rank_score` FROM {statsTable} WHERE `user_id` = @userId", new
            {
                userId = userId
            });
        }

        public async Task<matchmaking_pool[]> GetActiveMatchmakingPoolsAsync()
        {
            var connection = await getConnectionAsync();

            return (await connection.QueryAsync<matchmaking_pool>("SELECT * FROM `matchmaking_pools` WHERE `active` = 1")).ToArray();
        }

        public async Task<matchmaking_pool?> GetMatchmakingPoolAsync(int poolId)
        {
            var connection = await getConnectionAsync();

            return await connection.QuerySingleOrDefaultAsync<matchmaking_pool>("SELECT * FROM `matchmaking_pools` WHERE `id` = @PoolId", new
            {
                PoolId = poolId
            });
        }

        public async Task<matchmaking_pool_beatmap[]> GetMatchmakingPoolBeatmapsAsync(int poolId)
        {
            var connection = await getConnectionAsync();

            return (await connection.QueryAsync<matchmaking_pool_beatmap>("SELECT p.*, b.checksum, b.difficultyrating FROM `matchmaking_pool_beatmaps` p "
                                                                          + "JOIN `osu_beatmaps` b ON p.beatmap_id = b.beatmap_id "
                                                                          + "WHERE p.pool_id = @PoolId", new
            {
                PoolId = poolId
            })).ToArray();
        }

        public async Task IncrementMatchmakingSelectionCount(matchmaking_pool_beatmap[] beatmaps)
        {
            var connection = await getConnectionAsync();

            await connection.ExecuteAsync("UPDATE matchmaking_pool_beatmaps "
                                          + "SET selection_count = selection_count + 1 "
                                          + "WHERE id IN @ItemIDs", new
            {
                ItemIDs = beatmaps.Select(b => b.id).ToArray()
            });
        }

        public async Task<matchmaking_user_stats?> GetMatchmakingUserStatsAsync(int userId, int rulesetId)
        {
            var connection = await getConnectionAsync();

            return await connection.QuerySingleOrDefaultAsync<matchmaking_user_stats>("SELECT * FROM `matchmaking_user_stats` WHERE `user_id` = @UserId AND `ruleset_id` = @RulesetId", new
            {
                UserId = userId,
                RulesetId = rulesetId
            });
        }

        public async Task UpdateMatchmakingUserStatsAsync(matchmaking_user_stats stats)
        {
            var connection = await getConnectionAsync();

            await connection.ExecuteAsync("INSERT INTO `matchmaking_user_stats` (`user_id`, `ruleset_id`, `first_placements`, `total_points`, `elo_data`, `created_at`, `updated_at`) "
                                          + "VALUES (@UserId, @RulesetId, @FirstPlacements, @TotalPoints, @EloData, NOW(), NOW()) "
                                          + "ON DUPLICATE KEY UPDATE "
                                          + "`first_placements` = @FirstPlacements, "
                                          + "`total_points` = @TotalPoints, "
                                          + "`elo_data` = @EloData, "
                                          + "`updated_at` = NOW()", new
            {
                UserId = stats.user_id,
                RulesetId = stats.ruleset_id,
                FirstPlacements = stats.first_placements,
                TotalPoints = stats.total_points,
                EloData = stats.elo_data
            });
>>>>>>> c5dad7d1
        }

        public void Dispose()
        {
            openConnection?.Dispose();
        }

        private async Task<MySqlConnection> getConnectionAsync()
        {
            if (openConnection != null)
                return openConnection;

            DapperExtensions.InstallDateTimeOffsetMapper();

            // 构建连接字符串，如果有密码则包含密码
            string connectionString = string.IsNullOrEmpty(AppSettings.DatabasePassword)
                ? $"Server={AppSettings.DatabaseHost};Port={AppSettings.DatabasePort};Database={AppSettings.DatabaseName};User ID={AppSettings.DatabaseUser};ConnectionTimeout=5;ConnectionReset=false;Pooling=true;Pipelining=false"
                : $"Server={AppSettings.DatabaseHost};Port={AppSettings.DatabasePort};Database={AppSettings.DatabaseName};User ID={AppSettings.DatabaseUser};Password={AppSettings.DatabasePassword};ConnectionTimeout=5;ConnectionReset=false;Pooling=true;Pipelining=false";

            //打印连接字符串
            //logger.LogInformation("Connecting to database: {ConnectionString}", connectionString);

            openConnection = new MySqlConnection(connectionString);

            await openConnection.OpenAsync();

            return openConnection;
        }
    }
}<|MERGE_RESOLUTION|>--- conflicted
+++ resolved
@@ -1,19 +1,14 @@
 // Copyright (c) ppy Pty Ltd <contact@ppy.sh>. Licensed under the MIT Licence.
 // See the LICENCE file in the repository root for full licence text.
 
+using osu.Server.Spectator.Database.Models;
+using osu.Server.Spectator.Helpers;
+using osu.Server.Spectator.Services;
 using System;
 using System.Collections.Generic;
 using System.Diagnostics;
 using System.Linq;
 using System.Threading.Tasks;
-using Dapper;
-using Microsoft.Extensions.Logging;
-using Microsoft.IdentityModel.JsonWebTokens;
-using MySqlConnector;
-using osu.Game.Online.Multiplayer;
-using osu.Game.Scoring;
-using osu.Server.Spectator.Database.Models;
-using osu.Server.Spectator.Services;
 
 namespace osu.Server.Spectator.Database
 {
@@ -104,7 +99,7 @@
             beatmapset_id,
             checksum,
             beatmap_status as approved,
-            difficulty_rating as difficultyrating,
+            difficulty_rating,
             total_length,
             CASE
                 WHEN mode = 'osu' THEN 0
@@ -184,20 +179,60 @@
         {
             var connection = await getConnectionAsync();
 
-            return (await connection.QueryAsync<database_beatmap>(
-                "SELECT beatmap_id, beatmapset_id, checksum, approved, difficultyrating, playmode, osu_file_version FROM osu_beatmaps WHERE beatmap_id IN @BeatmapIds AND deleted_at IS NULL", new
-                {
-                    BeatmapIds = beatmapIds
-                })).ToArray();
+            return (await connection.QueryAsync<database_beatmap>(@"SELECT
+            id as beatmap_id,
+            beatmapset_id,
+            checksum,
+            beatmap_status as approved,
+            difficulty_rating,
+            total_length,
+            CASE
+                WHEN mode = 'osu' THEN 0
+                WHEN mode = 'taiko' THEN 1
+                WHEN mode = 'fruits' THEN 2
+                WHEN mode = 'mania' THEN 3
+                WHEN mode = 'osurx' THEN 4
+                WHEN mode = 'osuap' THEN 5
+                WHEN mode = 'taikorx' THEN 6
+                WHEN mode = 'fruitsrx' THEN 7
+                ELSE 0
+            END as playmode,
+            14 as osu_file_version
+        FROM beatmaps
+        WHERE id IN @BeatmapIds AND deleted_at IS NULL", new
+            {
+                BeatmapIds = beatmapIds
+            })).ToArray();
         }
 
         public async Task<database_beatmap[]> GetBeatmapsAsync(int beatmapSetId)
         {
             var connection = await getConnectionAsync();
 
-            return (await connection.QueryAsync<database_beatmap>(
-                "SELECT id as beatmap_id, beatmapset_id, checksum, beatmap_status as approved, difficulty_rating as difficultyrating, mode as playmode, 0 as osu_file_version FROM beatmaps WHERE beatmapset_id = @BeatmapSetId AND deleted_at IS NULL",
-                new { BeatmapSetId = beatmapSetId })).ToArray();
+            return (await connection.QueryAsync<database_beatmap>(@"SELECT
+            id as beatmap_id,
+            beatmapset_id,
+            checksum,
+            beatmap_status as approved,
+            difficulty_rating,
+            total_length,
+            CASE
+                WHEN mode = 'osu' THEN 0
+                WHEN mode = 'taiko' THEN 1
+                WHEN mode = 'fruits' THEN 2
+                WHEN mode = 'mania' THEN 3
+                WHEN mode = 'osurx' THEN 4
+                WHEN mode = 'osuap' THEN 5
+                WHEN mode = 'taikorx' THEN 6
+                WHEN mode = 'fruitsrx' THEN 7
+                ELSE 0
+            END as playmode,
+            14 as osu_file_version
+        FROM beatmaps
+        WHERE beatmapset_id=@BeatmapSetId AND deleted_at IS NULL", new
+            {
+                BeatmapSetId = beatmapSetId
+            })).ToArray();
         }
 
         public async Task MarkRoomActiveAsync(MultiplayerRoom room)
@@ -325,22 +360,9 @@
         {
             var connection = await getConnectionAsync();
 
-<<<<<<< HEAD
             return await connection.QuerySingleAsync<multiplayer_playlist_item>(
-                "SELECT * FROM room_playlists WHERE id = @Id AND room_id = @RoomId",
+                "SELECT p.*, b.difficulty_rating FROM room_playlists p JOIN beatmaps b ON p.beatmap_id = b.id WHERE p.id = @Id AND p.room_id = @RoomId",
                 new { Id = playlistItemId, RoomId = roomId });
-=======
-            return await connection.QuerySingleAsync<multiplayer_playlist_item>("SELECT `i`.*, `b`.`checksum`, `b`.`difficultyrating` "
-                                                                                + "FROM `multiplayer_playlist_items` `i` "
-                                                                                + "JOIN `osu_beatmaps` `b` "
-                                                                                + "ON `b`.`beatmap_id` = `i`.`beatmap_id` "
-                                                                                + "WHERE `i`.`id` = @Id "
-                                                                                + "AND `i`.`room_id` = @RoomId", new
-            {
-                Id = playlistItemId,
-                RoomId = roomId
-            });
->>>>>>> c5dad7d1
         }
 
         public async Task<long> AddPlaylistItemAsync(multiplayer_playlist_item item)
@@ -415,7 +437,6 @@
 
             // Expire all non-expired items from the playlist.
             // We're not removing them because they may be linked to other tables (e.g. `multiplayer_realtime_room_events`, `multiplayer_scores_high`, etc.)
-            // TODO: Re-enable this when `osu_api.multiplayer_score_links` exists. + " AND (SELECT COUNT(*) FROM multiplayer_score_links l WHERE l.playlist_item_id = p.id) = 0"
             await connection.ExecuteAsync(
                 "UPDATE room_playlists p"
                 + " SET p.expired = 1, played_at = NOW(), updated_at = NOW()"
@@ -433,18 +454,7 @@
         {
             var connection = await getConnectionAsync();
 
-<<<<<<< HEAD
-            return (await connection.QueryAsync<multiplayer_playlist_item>("SELECT * FROM room_playlists WHERE room_id = @RoomId", new { RoomId = roomId })).ToArray();
-=======
-            return (await connection.QueryAsync<multiplayer_playlist_item>("SELECT `i`.*, `b`.`checksum`, `b`.`difficultyrating` "
-                                                                           + "FROM `multiplayer_playlist_items` `i` "
-                                                                           + "JOIN `osu_beatmaps` `b` "
-                                                                           + "ON `b`.`beatmap_id` = `i`.`beatmap_id` "
-                                                                           + "WHERE `i`.`room_id` = @RoomId", new
-            {
-                RoomId = roomId
-            })).ToArray();
->>>>>>> c5dad7d1
+            return (await connection.QueryAsync<multiplayer_playlist_item>("SELECT p.*, b.difficulty_rating FROM room_playlists p JOIN beatmaps b ON p.beatmap_id = b.id WHERE p.room_id = @RoomId", new { RoomId = roomId })).ToArray();
         }
 
         public async Task MarkScoreHasReplay(Score score)
@@ -570,37 +580,19 @@
                 new { scoreId = scoreId });
         }
 
-<<<<<<< HEAD
+        public async Task<IEnumerable<SoloScore>> GetAllScoresForPlaylistItem(long roomId, long playlistItemId)
+        {
+            var connection = await getConnectionAsync();
+
+            return (await connection.QueryAsync<SoloScore>(
+                "SELECT `scores`.`id`, `scores`.`total_score`, `scores`.`user_id`, `scores`.`accuracy`, `scores`.`mods`, `scores`.`maximum_statistics`, `scores`.`pp`, `scores`.`n300`, `scores`.`n100`, `scores`.`n50`, `scores`.`nmiss`, `scores`.`ngeki`, `scores`.`nkatu`, `scores`.`nlarge_tick_miss`, `scores`.`nlarge_tick_hit`, `scores`.`nslider_tail_hit`, `scores`.`nsmall_tick_hit`, `scores`.`max_combo` FROM `scores` "
+                + "JOIN `playlist_best_scores` ON `playlist_best_scores`.`score_id` = `scores`.`id` "
+                + "WHERE `playlist_best_scores`.`playlist_id` = @playlistItemId "
+                + "AND `playlist_best_scores`.`room_id` = @roomId "
+                , new { playlistItemId = playlistItemId, roomId = roomId }));
+        }
+
         public async Task<IEnumerable<SoloScore>> GetPassingScoresForPlaylistItem(long roomId, long playlistItemId, ulong afterScoreId = 0)
-=======
-        /// <summary>
-        /// Retrieves ALL score data for scores on a playlist item.
-        /// </summary>
-        /// <remarks>
-        /// This should be used sparingly as it queries full rows.
-        /// </remarks>
-        /// <param name="playlistItemId">The playlist item.</param>
-        public async Task<IEnumerable<SoloScore>> GetAllScoresForPlaylistItem(long playlistItemId)
-        {
-            var connection = await getConnectionAsync();
-
-            return (await connection.QueryAsync<SoloScore>(
-                "SELECT * FROM `scores` "
-                + "JOIN `multiplayer_score_links` ON `multiplayer_score_links`.`score_id` = `scores`.`id` "
-                + "WHERE `multiplayer_score_links`.`playlist_item_id` = @playlistItemId", new
-                {
-                    playlistItemId = playlistItemId
-                }));
-        }
-
-        /// <summary>
-        /// Retrieves the <see cref="SoloScore.id">ID</see> and <see cref="SoloScore.total_score">total score</see> for passing scores on a playlist item.
-        /// Retrieves the passing score ids and total scores on a playlist item.
-        /// </summary>
-        /// <param name="playlistItemId">The playlist item.</param>
-        /// <param name="afterScoreId">The score ID after which to retrieve.</param>
-        public async Task<IEnumerable<SoloScore>> GetPassingScoresForPlaylistItem(long playlistItemId, ulong afterScoreId = 0)
->>>>>>> c5dad7d1
         {
             var connection = await getConnectionAsync();
 
@@ -651,44 +643,34 @@
                 ev);
         }
 
-<<<<<<< HEAD
         public async Task<IEnumerable<beatmap_sync>> GetChangedBeatmapSetsAsync(DateTimeOffset after)
         {
             var connection = await getConnectionAsync();
             return await connection.QueryAsync<beatmap_sync>(
                 "SELECT `beatmapset_id`, `updated_at` FROM beatmap_sync WHERE updated_at > @After",
                 new { After = after });
-=======
+        }
+
         public async Task ToggleUserPresenceAsync(int userId, bool visible)
         {
-            var connection = await getConnectionAsync();
-
-            await connection.ExecuteAsync(
-                "UPDATE `phpbb_users` SET `user_allow_viewonline` = @visible WHERE `user_id` = @userId",
-                new
-                {
-                    visible = visible,
-                    userId = userId
-                });
+            // TODO: add allow_visible in g0v0-server
+            // var connection = await getConnectionAsync();
+            //
+            // await connection.ExecuteAsync(
+            //     "UPDATE `phpbb_users` SET `user_allow_viewonline` = @visible WHERE `user_id` = @userId",
+            //     new
+            //     {
+            //         visible = visible,
+            //         userId = userId
+            //     });
         }
 
         public async Task<float> GetUserPPAsync(int userId, int rulesetId)
         {
-            string statsTable = rulesetId switch
-            {
-                0 => "osu_user_stats",
-                1 => "osu_user_stats_taiko",
-                2 => "osu_user_stats_fruits",
-                3 => "osu_user_stats_mania",
-                _ => throw new ArgumentOutOfRangeException(nameof(rulesetId), rulesetId, null)
-            };
-
-            var connection = await getConnectionAsync();
-
-            return await connection.QuerySingleOrDefaultAsync<float>($"SELECT `rank_score` FROM {statsTable} WHERE `user_id` = @userId", new
-            {
-                userId = userId
-            });
+            var connection = await getConnectionAsync();
+
+            return await connection.QuerySingleOrDefaultAsync<float>($"SELECT `pp` FROM lazer_user_statistics WHERE `user_id` = @userId AND `mode` = @mode",
+                new { userId = userId, mode = GameModeHelper.GameModeToString(rulesetId) });
         }
 
         public async Task<matchmaking_pool[]> GetActiveMatchmakingPoolsAsync()
@@ -702,22 +684,16 @@
         {
             var connection = await getConnectionAsync();
 
-            return await connection.QuerySingleOrDefaultAsync<matchmaking_pool>("SELECT * FROM `matchmaking_pools` WHERE `id` = @PoolId", new
-            {
-                PoolId = poolId
-            });
+            return await connection.QuerySingleOrDefaultAsync<matchmaking_pool>("SELECT * FROM `matchmaking_pools` WHERE `id` = @PoolId", new { PoolId = poolId });
         }
 
         public async Task<matchmaking_pool_beatmap[]> GetMatchmakingPoolBeatmapsAsync(int poolId)
         {
             var connection = await getConnectionAsync();
 
-            return (await connection.QueryAsync<matchmaking_pool_beatmap>("SELECT p.*, b.checksum, b.difficultyrating FROM `matchmaking_pool_beatmaps` p "
-                                                                          + "JOIN `osu_beatmaps` b ON p.beatmap_id = b.beatmap_id "
-                                                                          + "WHERE p.pool_id = @PoolId", new
-            {
-                PoolId = poolId
-            })).ToArray();
+            return (await connection.QueryAsync<matchmaking_pool_beatmap>("SELECT p.*, b.checksum, b.difficulty_rating FROM `matchmaking_pool_beatmaps` p "
+                                                                          + "JOIN `beatmaps` b ON p.beatmap_id = b.id "
+                                                                          + "WHERE p.pool_id = @PoolId", new { PoolId = poolId })).ToArray();
         }
 
         public async Task IncrementMatchmakingSelectionCount(matchmaking_pool_beatmap[] beatmaps)
@@ -726,21 +702,15 @@
 
             await connection.ExecuteAsync("UPDATE matchmaking_pool_beatmaps "
                                           + "SET selection_count = selection_count + 1 "
-                                          + "WHERE id IN @ItemIDs", new
-            {
-                ItemIDs = beatmaps.Select(b => b.id).ToArray()
-            });
+                                          + "WHERE id IN @ItemIDs", new { ItemIDs = beatmaps.Select(b => b.id).ToArray() });
         }
 
         public async Task<matchmaking_user_stats?> GetMatchmakingUserStatsAsync(int userId, int rulesetId)
         {
             var connection = await getConnectionAsync();
 
-            return await connection.QuerySingleOrDefaultAsync<matchmaking_user_stats>("SELECT * FROM `matchmaking_user_stats` WHERE `user_id` = @UserId AND `ruleset_id` = @RulesetId", new
-            {
-                UserId = userId,
-                RulesetId = rulesetId
-            });
+            return await connection.QuerySingleOrDefaultAsync<matchmaking_user_stats>("SELECT * FROM `matchmaking_user_stats` WHERE `user_id` = @UserId AND `ruleset_id` = @RulesetId",
+                new { UserId = userId, RulesetId = rulesetId });
         }
 
         public async Task UpdateMatchmakingUserStatsAsync(matchmaking_user_stats stats)
@@ -753,15 +723,15 @@
                                           + "`first_placements` = @FirstPlacements, "
                                           + "`total_points` = @TotalPoints, "
                                           + "`elo_data` = @EloData, "
-                                          + "`updated_at` = NOW()", new
-            {
-                UserId = stats.user_id,
-                RulesetId = stats.ruleset_id,
-                FirstPlacements = stats.first_placements,
-                TotalPoints = stats.total_points,
-                EloData = stats.elo_data
-            });
->>>>>>> c5dad7d1
+                                          + "`updated_at` = NOW()",
+                new
+                {
+                    UserId = stats.user_id,
+                    RulesetId = stats.ruleset_id,
+                    FirstPlacements = stats.first_placements,
+                    TotalPoints = stats.total_points,
+                    EloData = stats.elo_data
+                });
         }
 
         public void Dispose()
