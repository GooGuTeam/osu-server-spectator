// Copyright (c) ppy Pty Ltd <contact@ppy.sh>. Licensed under the MIT Licence.
// See the LICENCE file in the repository root for full licence text.

using System;
using System.Collections.Generic;
using System.Threading.Tasks;
using Microsoft.IdentityModel.JsonWebTokens;
using osu.Game.Online.Multiplayer;
using osu.Game.Scoring;
using osu.Server.Spectator.Database.Models;

namespace osu.Server.Spectator.Database
{
    public interface IDatabaseAccess : IDisposable
    {
        /// <summary>
        /// Returns the database ID of the user to whom the supplied <paramref name="jwtToken"/> belongs.
        /// Will be <c>null</c> if the token does not exist, has expired or has been revoked.
        /// </summary>
        Task<int?> GetUserIdFromTokenAsync(JsonWebToken jwtToken);

        /// <summary>
        /// Whether the user with the given <paramref name="userId"/> is currently restricted.
        /// </summary>
        Task<bool> IsUserRestrictedAsync(int userId);

        /// <summary>
        /// Returns a username from a <paramref name="userId"/>.
        /// </summary>
        Task<string?> GetUsernameAsync(int userId);

        /// <summary>
        /// Returns the <see cref="multiplayer_room"/> with the given <paramref name="roomId"/>.
        /// </summary>
        Task<multiplayer_room?> GetRoomAsync(long roomId);

        /// <summary>
        /// Returns the <see cref="multiplayer_room"/> with the given <paramref name="roomId"/>.
        /// Rooms of type <see cref="database_match_type.playlists"/> are not returned by this method.
        /// </summary>
        Task<multiplayer_room?> GetRealtimeRoomAsync(long roomId);

        /// <summary>
        /// Retrieves a beatmap corresponding to the given <paramref name="beatmapId"/>.
        /// </summary>
        Task<database_beatmap?> GetBeatmapAsync(int beatmapId);

        /// <summary>
        /// Retrieves beatmaps corresponding to the given <paramref name="beatmapIds"/>.
        /// </summary>
        Task<database_beatmap[]> GetBeatmapsAsync(int[] beatmapIds);

        /// <summary>
        /// Retrieves all beatmaps corresponding to the given <paramref name="beatmapSetId"/>.
        /// </summary>
        Task<database_beatmap[]> GetBeatmapsAsync(int beatmapSetId);

        /// <summary>
        /// Marks the given <paramref name="room"/> as active and accepting new players.
        /// </summary>
        Task MarkRoomActiveAsync(MultiplayerRoom room);

        /// <summary>
        /// Updates the current settings of <paramref name="room"/> in the database.
        /// </summary>
        Task UpdateRoomSettingsAsync(MultiplayerRoom room);

        /// <summary>
        /// Updates the current status of <paramref name="room"/> in the database.
        /// </summary>
        Task UpdateRoomStatusAsync(MultiplayerRoom room);

        /// <summary>
        /// Updates the current host of <paramref name="room"/> in the database.
        /// </summary>
        Task UpdateRoomHostAsync(MultiplayerRoom room);

        /// <summary>
        /// Add a new participant for the specified <paramref name="room"/> in the database.
        /// </summary>
        Task AddRoomParticipantAsync(MultiplayerRoom room, MultiplayerRoomUser user);

        /// <summary>
        /// Adds a login entry for the specified user.
        /// </summary>
        Task AddLoginForUserAsync(int userId, string? userIp);

        Task OfflineUser(int userId);

        /// <summary>
        /// Remove a new participant for the specified <paramref name="room"/> in the database.
        /// </summary>
        Task RemoveRoomParticipantAsync(MultiplayerRoom room, MultiplayerRoomUser user);

        /// <summary>
        /// Retrieves a playlist item from a room.
        /// </summary>
        /// <param name="roomId">The room.</param>
        /// <param name="playlistItemId">The playlist item.</param>
        Task<multiplayer_playlist_item> GetPlaylistItemAsync(long roomId, long playlistItemId);

        /// <summary>
        /// Creates a new playlist item.
        /// </summary>
        /// <returns>The playlist item ID.</returns>
        Task<long> AddPlaylistItemAsync(multiplayer_playlist_item item);

        /// <summary>
        /// Updates an existing playlist item.
        /// </summary>
        /// <param name="item">The new playlist item settings.</param>
        Task UpdatePlaylistItemAsync(multiplayer_playlist_item item);

        /// <summary>
        /// Removes a playlist item.
        /// </summary>
        /// <param name="roomId">The room.</param>
        /// <param name="playlistItemId">The playlist item ID to remove.</param>
        Task RemovePlaylistItemAsync(long roomId, long playlistItemId);

        /// <summary>
        /// Marks a playlist item as having been played.
        /// </summary>
        Task MarkPlaylistItemAsPlayedAsync(long roomId, long playlistItemId);

        /// <summary>
        /// Marks the given <paramref name="room"/> as ended and no longer accepting new players or scores.
        /// </summary>
        Task EndMatchAsync(MultiplayerRoom room);

        /// <summary>
        /// Retrieves all playlist items.
        /// </summary>
        /// <param name="roomId">The room to retrieve playlist items from.</param>
        Task<multiplayer_playlist_item[]> GetAllPlaylistItemsAsync(long roomId);

        /// <summary>
        /// Mark a score as having a replay available.
        /// </summary>
        /// <param name="score">The score to mark.</param>
        Task MarkScoreHasReplay(Score score);

        /// <summary>
        /// Retrieves the <see cref="SoloScore"/> for a given score token. Will return null while the score has not yet been submitted.
        /// </summary>
        /// <param name="token">The score token.</param>
        /// <returns>The <see cref="SoloScore"/>.</returns>
        Task<SoloScore?> GetScoreFromTokenAsync(long token);

        /// <summary>
        /// Returns the <see cref="SoloScore"/> for the given ID.
        /// </summary>
        Task<SoloScore?> GetScoreAsync(long scoreId);

        /// <summary>
        /// Returns <see langword="true"/> if the score with the supplied <paramref name="scoreId"/> has been successfully processed.
        /// </summary>
        Task<bool> IsScoreProcessedAsync(long scoreId);

        /// <summary>
        /// Returns information about if the user with the supplied <paramref name="zebraId"/> has been added as a friend or blocked by the user with the supplied <paramref name="userId"/>.
        /// </summary>
        Task<phpbb_zebra?> GetUserRelation(int userId, int zebraId);

        /// <summary>
        /// Lists the specified user's friends.
        /// </summary>
        Task<IEnumerable<int>> GetUserFriendsAsync(int userId);

        /// <summary>
        /// Returns <see langword="true"/> if the user with the supplied <paramref name="userId"/> allows private messages from people not on their friends list.
        /// </summary>
        Task<bool> GetUserAllowsPMs(int userId);

        /// <summary>
        /// Returns a single build with the given ID.
        /// </summary>
        /// <param name="buildId"></param>
        /// <returns></returns>
        Task<osu_build?> GetBuildByIdAsync(int buildId);

        /// <summary>
        /// Returns all available main builds from the lazer and tachyon release streams.
        /// </summary>
        Task<IEnumerable<osu_build>> GetAllMainLazerBuildsAsync();

        /// <summary>
        /// Returns all known platform-specifc lazer and tachyon builds.
        /// </summary>
        Task<IEnumerable<osu_build>> GetAllPlatformSpecificLazerBuildsAsync();

        /// <summary>
        /// Updates the <see cref="osu_build.users"/> count of a given <paramref name="build"/>.
        /// </summary>
        Task UpdateBuildUserCountAsync(osu_build build);

        /// <summary>
        /// Retrieves all <see cref="chat_filter"/>s from the database.
        /// </summary>
        Task<IEnumerable<chat_filter>> GetAllChatFiltersAsync();

        /// <summary>
        /// Retrieves all active rooms from the <see cref="room_category.daily_challenge"/> category.
        /// </summary>
        Task<IEnumerable<multiplayer_room>> GetActiveDailyChallengeRoomsAsync();

        /// <summary>
        /// If <paramref name="scoreId"/> is associated with a multiplayer score, returns the room ID and playlist item ID which the score was set on.
        /// Otherwise, returns <see langword="null"/>.
        /// </summary>
        Task<(long roomID, long playlistItemID)?> GetMultiplayerRoomIdForScoreAsync(long scoreId);

        /// <summary>
        /// Retrieve all scores for a specified playlist item.
        /// </summary>
        /// <param name="roomId">The room</param>
        /// <param name="playlistItemId">The playlist item.</param>
        Task<IEnumerable<SoloScore>> GetAllScoresForPlaylistItem(long roomId, long playlistItemId);

        /// <summary>
        /// Retrieve all passing scores for a specified playlist item.
        /// </summary>
        /// <param name="roomId"></param>
        /// <param name="playlistItemId">The playlist item.</param>
        /// <param name="afterScoreId">An optional score ID to only fetch newer scores.</param>
        /// <returns></returns>
        Task<IEnumerable<SoloScore>> GetPassingScoresForPlaylistItem(long roomId, long playlistItemId, ulong afterScoreId = 0UL);

        /// <summary>
        /// Returns the best score of user with <paramref name="userId"/> on the playlist item with <paramref name="playlistItemId"/>.
        /// </summary>
        Task<playlist_best_score?> GetUserBestScoreAsync(long roomId, long playlistItemId, int userId);

        /// <summary>
        /// Gets the overall rank of user <paramref name="userId"/> in the room with <paramref name="roomId"/>.
        /// </summary>
        Task<int> GetUserRankInRoomAsync(long roomId, long playlistItemId, ulong scoreId);

        /// <summary>
        /// Logs an event that happened in a multiplayer room.
        /// </summary>
        Task LogRoomEventAsync(multiplayer_realtime_room_event ev);

        /// <summary>
<<<<<<< HEAD
        /// 预确保谱面存在。
        /// </summary>
        /// <remarks>
        ///  This will queue a background job to download the beatmap if it does not already exist.
        /// </remarks>
        Task<database_beatmap?> GetBeatmapOrFetchAsync(int beatmapId);

        Task<fail_time?> GetBeatmapFailTimeAsync(int beatmapId);

        Task UpdateFailTimeAsync(fail_time failTime);

        Task<int?> GetUserPlaytimeAsync(string gamemode, int userId);
        Task UpdateUserPlaytimeAsync(string gamemode, int userId, int playTime);

        Task<IEnumerable<beatmap_sync>> GetChangedBeatmapSetsAsync(DateTimeOffset after);
=======
        /// Logs an event that happened in a matchmaking room.
        /// </summary>
        Task LogRoomEventAsync(matchmaking_room_event ev);
>>>>>>> 1ac1c94e

        /// <summary>
        /// Toggles the user's "hide user presence" website setting.
        /// </summary>
        /// <param name="userId">The user's ID.</param>
        /// <param name="visible">Whether the user should appear online to other players on the website.</param>
        Task ToggleUserPresenceAsync(int userId, bool visible);

        Task<float> GetUserPPAsync(int userId, int rulesetId);

        Task<matchmaking_pool[]> GetActiveMatchmakingPoolsAsync();

        Task<matchmaking_pool?> GetMatchmakingPoolAsync(uint poolId);

        Task<matchmaking_pool_beatmap[]> GetMatchmakingPoolBeatmapsAsync(uint poolId);

        Task IncrementMatchmakingSelectionCount(matchmaking_pool_beatmap[] beatmaps);

        Task<matchmaking_user_stats?> GetMatchmakingUserStatsAsync(int userId, uint poolId);

        Task UpdateMatchmakingUserStatsAsync(matchmaking_user_stats stats);
    }
}<|MERGE_RESOLUTION|>--- conflicted
+++ resolved
@@ -242,7 +242,11 @@
         Task LogRoomEventAsync(multiplayer_realtime_room_event ev);
 
         /// <summary>
-<<<<<<< HEAD
+        /// Logs an event that happened in a matchmaking room.
+        /// </summary>
+        Task LogRoomEventAsync(matchmaking_room_event ev);
+
+        /// <summary>
         /// 预确保谱面存在。
         /// </summary>
         /// <remarks>
@@ -258,11 +262,6 @@
         Task UpdateUserPlaytimeAsync(string gamemode, int userId, int playTime);
 
         Task<IEnumerable<beatmap_sync>> GetChangedBeatmapSetsAsync(DateTimeOffset after);
-=======
-        /// Logs an event that happened in a matchmaking room.
-        /// </summary>
-        Task LogRoomEventAsync(matchmaking_room_event ev);
->>>>>>> 1ac1c94e
 
         /// <summary>
         /// Toggles the user's "hide user presence" website setting.
