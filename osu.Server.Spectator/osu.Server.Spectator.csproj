<Project Sdk="Microsoft.NET.Sdk.Web">

    <PropertyGroup>
        <TargetFramework>net8.0</TargetFramework>
        <Nullable>enable</Nullable>
    </PropertyGroup>

    <ItemGroup>
        <PackageReference Include="AWSSDK.S3" Version="3.7.416" />
        <PackageReference Include="BouncyCastle.Cryptography" Version="2.5.1" />
        <PackageReference Include="Dapper" Version="2.1.66" />
        <PackageReference Include="DogStatsD-CSharp-Client" Version="8.0.0" />
        <PackageReference Include="Microsoft.AspNetCore.SignalR.Client" Version="9.0.3" />
        <PackageReference Include="Microsoft.AspNetCore.SignalR.Protocols.MessagePack" Version="9.0.3" />
        <PackageReference Include="Microsoft.AspNetCore.SignalR.Protocols.NewtonsoftJson" Version="9.0.3" />
        <PackageReference Include="Microsoft.AspNetCore.Authentication.JwtBearer" Version="8.0.10" />
        <PackageReference Include="Microsoft.Extensions.Logging.Console" Version="8.0.1" />
<<<<<<< HEAD
        <PackageReference Include="g0v0.osu.Game" Version="2025.1220.0" />
=======
        <PackageReference Include="OpenSkillSharp" Version="1.1.0" />
        <PackageReference Include="ppy.osu.Game" Version="2025.1209.0" />
>>>>>>> eee3370e
        <PackageReference Include="ppy.osu.Game.Rulesets.Catch" Version="2025.1209.0" />
        <PackageReference Include="ppy.osu.Game.Rulesets.Mania" Version="2025.1209.0" />
        <PackageReference Include="ppy.osu.Game.Rulesets.Osu" Version="2025.1209.0" />
        <PackageReference Include="ppy.osu.Game.Rulesets.Taiko" Version="2025.1209.0" />
        <PackageReference Include="ppy.osu.Server.OsuQueueProcessor" Version="2025.317.0" />
        <PackageReference Include="Sentry.AspNetCore" Version="5.0.1" />
    </ItemGroup>

    <ItemGroup>
        <None Remove="oauth-public.key" />
        <Content Include="oauth-public.key">
            <CopyToOutputDirectory>PreserveNewest</CopyToOutputDirectory>
        </Content>
    </ItemGroup>

    <ItemGroup Label="Code Analysis">
        <PackageReference Include="Microsoft.CodeAnalysis.BannedApiAnalyzers" Version="3.3.4" PrivateAssets="All" />
        <AdditionalFiles Include="$(MSBuildThisFileDirectory)CodeAnalysis\BannedSymbols.txt" />
    </ItemGroup>

</Project><|MERGE_RESOLUTION|>--- conflicted
+++ resolved
@@ -15,12 +15,8 @@
         <PackageReference Include="Microsoft.AspNetCore.SignalR.Protocols.NewtonsoftJson" Version="9.0.3" />
         <PackageReference Include="Microsoft.AspNetCore.Authentication.JwtBearer" Version="8.0.10" />
         <PackageReference Include="Microsoft.Extensions.Logging.Console" Version="8.0.1" />
-<<<<<<< HEAD
         <PackageReference Include="g0v0.osu.Game" Version="2025.1220.0" />
-=======
         <PackageReference Include="OpenSkillSharp" Version="1.1.0" />
-        <PackageReference Include="ppy.osu.Game" Version="2025.1209.0" />
->>>>>>> eee3370e
         <PackageReference Include="ppy.osu.Game.Rulesets.Catch" Version="2025.1209.0" />
         <PackageReference Include="ppy.osu.Game.Rulesets.Mania" Version="2025.1209.0" />
         <PackageReference Include="ppy.osu.Game.Rulesets.Osu" Version="2025.1209.0" />
