// Copyright (c) ppy Pty Ltd <contact@ppy.sh>. Licensed under the MIT Licence.
// See the LICENCE file in the repository root for full licence text.

using System;
using System.Collections.Generic;
using System.Linq;
using System.Threading.Tasks;
using Microsoft.AspNetCore.SignalR;
using Moq;
using osu.Game.Online.Multiplayer;
using osu.Game.Online.Multiplayer.MatchTypes.Matchmaking;
using osu.Game.Online.Rooms;
using osu.Server.Spectator.Database.Models;
using osu.Server.Spectator.Hubs.Multiplayer.Matchmaking;
using osu.Server.Spectator.Hubs.Multiplayer.Matchmaking.Queue;
using osu.Server.Spectator.Tests.Multiplayer;
using Xunit;

namespace osu.Server.Spectator.Tests.Matchmaking
{
    public class MatchmakingMatchControllerTests : MultiplayerTest, IAsyncLifetime
    {
        public MatchmakingMatchControllerTests()
        {
            AppSettings.MatchmakingRoomRounds = 2;
            AppSettings.MatchmakingRoomAllowSkip = true;
            AppSettings.MatchmakingHeadToHeadIsBestOf = false;

            Database.Setup(db => db.GetRealtimeRoomAsync(ROOM_ID))
                    .Callback<long>(roomId => InitialiseRoom(roomId, 10))
                    .ReturnsAsync(() => new multiplayer_room
                    {
                        type = database_match_type.matchmaking,
                        ends_at = DateTimeOffset.Now.AddMinutes(5),
                        user_id = int.Parse(Hub.Context.UserIdentifier!),
                    });

            Database.Setup(db => db.GetMatchmakingUserStatsAsync(It.IsAny<int>(), It.IsAny<uint>()))
                    .Returns<int, uint>((userId, poolId) => Task.FromResult<matchmaking_user_stats?>(new matchmaking_user_stats
                    {
                        user_id = (uint)userId,
                        pool_id = poolId
                    }));
        }

        public async Task InitializeAsync()
        {
            using (var room = await Rooms.GetForUse(ROOM_ID, true))
                room.Item = await MatchmakingQueueBackgroundService.InitialiseRoomAsync(ROOM_ID, HubContext, DatabaseFactory.Object, EventLogger, [USER_ID, USER_ID_2], 0);
        }

        [Fact]
        public async Task NormalRoomFlow()
        {
            Database.Setup(db => db.GetAllScoresForPlaylistItem(It.IsAny<long>())).Returns(() => Task.FromResult((IEnumerable<SoloScore>)
            [
                new SoloScore
                {
                    user_id = USER_ID,
                    total_score = 10
                },
                new SoloScore
                {
                    user_id = USER_ID_2,
                    total_score = 5
                }
            ]));

            // Join the first user.
            await Hub.JoinRoom(ROOM_ID);
            Assert.Null(Rooms.GetEntityUnsafe(ROOM_ID)!.Host);

            // Check that the room is waiting for users.
            await verifyStage(MatchmakingStage.WaitingForClientsJoin);

            // Check the user received the matchmaking state.
            Receiver.Verify(u => u.MatchRoomStateChanged(It.Is<MatchmakingRoomState>(s => s.Stage == MatchmakingStage.WaitingForClientsJoin)), Times.AtLeastOnce());
            Receiver.Invocations.Clear();

            // Join the second user.
            SetUserContext(ContextUser2);
            await Hub.JoinRoom(ROOM_ID);
            Assert.Null(Rooms.GetEntityUnsafe(ROOM_ID)!.Host);

            for (int i = 1; i <= 2; i++)
            {
                // Check that the room is now in the warmup stage.
                await verifyStage(MatchmakingStage.RoundWarmupTime);

                // Check that both users received the new state
                int round = i;
                Receiver.Verify(u => u.MatchRoomStateChanged(It.Is<MatchmakingRoomState>(s => s.Stage == MatchmakingStage.RoundWarmupTime && s.CurrentRound == round)), Times.Once);

                // Begin beatmap selection.
                await gotoNextStage();
                await verifyStage(MatchmakingStage.UserBeatmapSelect);

                // Select a beatmap for both users.
                long[] selectedPlaylistItems;
                using (var room = await Rooms.GetForUse(ROOM_ID))
                    selectedPlaylistItems = room.Item!.Playlist.Where(item => !item.Expired).Skip(3).Take(2).Select(item => item.ID).ToArray();
                SetUserContext(ContextUser);
                await Hub.MatchmakingToggleSelection(selectedPlaylistItems[0]);
                SetUserContext(ContextUser2);
                await Hub.MatchmakingToggleSelection(selectedPlaylistItems[1]);

                // Finalise beatmap selection.
                await gotoNextStage();
                await verifyStage(MatchmakingStage.ServerBeatmapFinalised);

                // Begin beatmap downloads.
                await gotoNextStage();
                await verifyStage(MatchmakingStage.WaitingForClientsBeatmapDownload);

                // Ready up both users.
                SetUserContext(ContextUser);
                await MarkCurrentUserReadyAndAvailable();
                SetUserContext(ContextUser2);
                await MarkCurrentUserReadyAndAvailable();

                // Check that the room continued to the next stage because all players downloaded the beatmap.
                await verifyStage(MatchmakingStage.GameplayWarmupTime);

                // Begin gameplay.
                await gotoNextStage();
                await verifyStage(MatchmakingStage.Gameplay);

                long playlistItemId;
                using (var room = await Rooms.GetForUse(ROOM_ID))
                    playlistItemId = room.Item!.CurrentPlaylistItem.ID;

                // Check that a request to load gameplay was started.
                Receiver.Verify(u => u.LoadRequested(), Times.Once);

                // Start gameplay for both users.
                SetUserContext(ContextUser);
                await Hub.ChangeState(MultiplayerUserState.Loaded);
                await Hub.ChangeState(MultiplayerUserState.ReadyForGameplay);
                SetUserContext(ContextUser2);
                await Hub.ChangeState(MultiplayerUserState.Loaded);
                await Hub.ChangeState(MultiplayerUserState.ReadyForGameplay);

                Database.Verify(db => db.LogRoomEventAsync(
                    It.Is<multiplayer_realtime_room_event>(ev => ev.event_type == "game_started" && ev.playlist_item_id == playlistItemId)), Times.Once);

                // End gameplay for both users
                SetUserContext(ContextUser);
                await Hub.AbortGameplay();
                SetUserContext(ContextUser2);
                await Hub.AbortGameplay();

                Database.Verify(db => db.LogRoomEventAsync(
                    It.Is<multiplayer_realtime_room_event>(ev => ev.event_type == "game_aborted" && ev.playlist_item_id == playlistItemId)), Times.Once);

                // Check that the room continued to show the results after gameplay.
                await verifyStage(MatchmakingStage.ResultsDisplaying);

                // Check that the standings were updated.
                using (var room = await Rooms.GetForUse(ROOM_ID))
                {
                    Assert.Equal(15 * i, ((MatchmakingRoomState)room.Item!.MatchState!).Users.GetOrAdd(USER_ID).Points);
                    Assert.Equal(1, ((MatchmakingRoomState)room.Item!.MatchState!).Users.GetOrAdd(USER_ID).Placement);

                    Assert.Equal(12 * i, ((MatchmakingRoomState)room.Item!.MatchState!).Users.GetOrAdd(USER_ID_2).Points);
                    Assert.Equal(2, ((MatchmakingRoomState)room.Item!.MatchState!).Users.GetOrAdd(USER_ID_2).Placement);
                }

                Receiver.Invocations.Clear();
                await gotoNextStage();
            }

            await verifyStage(MatchmakingStage.Ended);
        }

        [Fact]
        public async Task RoundStartsIfUsersDoNotJoin()
        {
            await Hub.JoinRoom(ROOM_ID);
            await verifyStage(MatchmakingStage.WaitingForClientsJoin);

            await gotoNextStage();
            await verifyStage(MatchmakingStage.RoundWarmupTime);
        }

        [Fact]
        public async Task GameplayDoesNotStartIfNoUsersReady()
        {
            await Hub.JoinRoom(ROOM_ID);

            SetUserContext(ContextUser2);
            await Hub.JoinRoom(ROOM_ID);

            await gotoStage(MatchmakingStage.WaitingForClientsBeatmapDownload);

            await gotoNextStage();
            await verifyStage(MatchmakingStage.WaitingForClientsBeatmapDownload);
        }

        [Fact]
        public async Task GameplayStartsIfAtLeastTwoUsersReady()
        {
            CreateUser(3, out Mock<HubCallerContext> contextUser3, out _);

            using (var room = await Rooms.GetForUse(ROOM_ID, true))
                room.Item = await MatchmakingQueueBackgroundService.InitialiseRoomAsync(ROOM_ID, HubContext, DatabaseFactory.Object, EventLogger, [USER_ID, USER_ID_2, 3], 0);

            await Hub.JoinRoom(ROOM_ID);
            SetUserContext(ContextUser2);
            await Hub.JoinRoom(ROOM_ID);
            SetUserContext(contextUser3);
            await Hub.JoinRoom(ROOM_ID);

            await gotoStage(MatchmakingStage.WaitingForClientsBeatmapDownload);

            // Ready up a single user.
            SetUserContext(ContextUser);
            await MarkCurrentUserReadyAndAvailable();

            // Still waiting...
            await gotoNextStage();
            await verifyStage(MatchmakingStage.WaitingForClientsBeatmapDownload);

            // Ready up the next user.
            SetUserContext(ContextUser2);
            await MarkCurrentUserReadyAndAvailable();

            // Now there's enough players for gameplay to start.
            await gotoNextStage();
            await verifyStage(MatchmakingStage.GameplayWarmupTime);
        }

        [Fact]
        public async Task PlaylistItemExpiredOnCompletion()
        {
            await Hub.JoinRoom(ROOM_ID);

            await gotoStage(MatchmakingStage.ResultsDisplaying);

            Database.Verify(db => db.MarkPlaylistItemAsPlayedAsync(It.IsAny<long>(), It.IsAny<long>()), Times.Once);
            Receiver.Verify(u => u.PlaylistItemChanged(It.IsAny<MultiplayerPlaylistItem>()), Times.Once);

            await gotoStage(MatchmakingStage.Ended);

            Database.Verify(db => db.MarkPlaylistItemAsPlayedAsync(It.IsAny<long>(), It.IsAny<long>()), Times.Exactly(2));
            Receiver.Verify(u => u.PlaylistItemChanged(It.IsAny<MultiplayerPlaylistItem>()), Times.Exactly(2));
        }

        /// <summary>
        /// Tests that when multiple users pick the same candidate playlist item, it's only included once in the final selection.
        /// </summary>
        [Fact]
        public async Task DuplicateCandidateIncludedOnce()
        {
            await Hub.JoinRoom(ROOM_ID);

            SetUserContext(ContextUser2);
            await Hub.JoinRoom(ROOM_ID);

            await gotoStage(MatchmakingStage.UserBeatmapSelect);

            long playlistItemId;
            using (var room = await Rooms.GetForUse(ROOM_ID))
                playlistItemId = room.Item!.Playlist.First().ID;

            // Both users select the same playlist item
            SetUserContext(ContextUser);
            await Hub.MatchmakingToggleSelection(playlistItemId);
            SetUserContext(ContextUser2);
            await Hub.MatchmakingToggleSelection(playlistItemId);

            await gotoStage(MatchmakingStage.ServerBeatmapFinalised);

            // Check that only one item appears in the candidates.
            using (var room = await Rooms.GetForUse(ROOM_ID))
                Assert.Single(((MatchmakingRoomState)room.Item!.MatchState!).CandidateItems);
        }

        [Fact]
        public async Task CanNotInvitePlayersToRoom()
        {
            Database.Setup(d => d.GetUserRelation(It.IsAny<int>(), It.IsAny<int>())).ReturnsAsync(new phpbb_zebra { friend = true });

            await Hub.JoinRoom(ROOM_ID);
            await Assert.ThrowsAsync<InvalidStateException>(() => Hub.InvitePlayer(USER_ID_2));
        }

        /// <summary>
        /// Tests that the stage advances when users leave, particularly in the case where the server is waiting on one to download the beatmap.
        /// </summary>
        [Fact]
        public async Task StageAdvancesWhenUsersLeaveDuringDownload()
        {
            CreateUser(3, out Mock<HubCallerContext> contextUser3, out _);

            using (var room = await Rooms.GetForUse(ROOM_ID, true))
                room.Item = await MatchmakingQueueBackgroundService.InitialiseRoomAsync(ROOM_ID, HubContext, DatabaseFactory.Object, EventLogger, [USER_ID, USER_ID_2, 3], 0);

            await Hub.JoinRoom(ROOM_ID);

            SetUserContext(ContextUser2);
            await Hub.JoinRoom(ROOM_ID);

            SetUserContext(contextUser3);
            await Hub.JoinRoom(ROOM_ID);

            await gotoStage(MatchmakingStage.WaitingForClientsBeatmapDownload);

            // Ready up the first and second users.
            SetUserContext(ContextUser);
            await MarkCurrentUserReadyAndAvailable();
            SetUserContext(ContextUser2);
            await MarkCurrentUserReadyAndAvailable();

            // Quit the third user.
            SetUserContext(contextUser3);
            await Hub.LeaveRoom();

            await verifyStage(MatchmakingStage.GameplayWarmupTime);
        }

        /// <summary>
        /// Tests that only the user beatmap picks will be the candidate items, when there are any user picks.
        /// </summary>
        [Fact]
        public async Task UserPicksUsedForRandomSelection()
        {
            CreateUser(3, out Mock<HubCallerContext> contextUser3, out _);

            using (var room = await Rooms.GetForUse(ROOM_ID, true))
                room.Item = await MatchmakingQueueBackgroundService.InitialiseRoomAsync(ROOM_ID, HubContext, DatabaseFactory.Object, EventLogger, [USER_ID, USER_ID_2, 3], 0);

            await Hub.JoinRoom(ROOM_ID);

            SetUserContext(ContextUser2);
            await Hub.JoinRoom(ROOM_ID);

            SetUserContext(contextUser3);
            await Hub.JoinRoom(ROOM_ID);

            long[] userPickIds;
            using (var room = await Rooms.GetForUse(ROOM_ID))
                userPickIds = room.Item!.Playlist.Take(2).Select(i => i.ID).ToArray();

            await gotoStage(MatchmakingStage.UserBeatmapSelect);

            // Players 1 and 2 select a beatmap, player 3 doesn't.
            SetUserContext(ContextUser);
            await Hub.MatchmakingToggleSelection(userPickIds[0]);
            SetUserContext(ContextUser2);
            await Hub.MatchmakingToggleSelection(userPickIds[1]);

            await gotoStage(MatchmakingStage.WaitingForClientsBeatmapDownload);

            using (var room = await Rooms.GetForUse(ROOM_ID))
            {
                Assert.Equal(userPickIds, ((MatchmakingRoomState)room.Item!.MatchState!).CandidateItems);
                Assert.True(((MatchmakingRoomState)room.Item!.MatchState!).CandidateItem > 0);
            }
        }

        /// <summary>
        /// Tests that when no user picks a beatmap, the server will select one beatmap at random.
        /// </summary>
        [Fact]
        public async Task NoUserPicksServerSelectsBeatmap()
        {
            await Hub.JoinRoom(ROOM_ID);

            SetUserContext(ContextUser2);
            await Hub.JoinRoom(ROOM_ID);

            await gotoStage(MatchmakingStage.WaitingForClientsBeatmapDownload);

            using (var room = await Rooms.GetForUse(ROOM_ID))
                Assert.Single(((MatchmakingRoomState)room.Item!.MatchState!).CandidateItems);
        }

        [Fact]
        public async Task IneligibleUserCanNotJoinRoom()
        {
            CreateUser(4, out Mock<HubCallerContext> contextUser4, out _);

            SetUserContext(contextUser4);
            await Assert.ThrowsAsync<InvalidStateException>(() => Hub.JoinRoom(ROOM_ID));
        }

        [Fact]
        public async Task RandomSelection()
        {
            await Hub.JoinRoom(ROOM_ID);

            await gotoStage(MatchmakingStage.UserBeatmapSelect);
            using (var room = await Rooms.GetForUse(ROOM_ID))
                room.Item!.Settings.PlaylistItemId = 0;

            await Hub.MatchmakingToggleSelection(-1);
            await gotoStage(MatchmakingStage.WaitingForClientsBeatmapDownload);

            using (var room = await Rooms.GetForUse(ROOM_ID))
            {
                Assert.Equal([-1], ((MatchmakingRoomState)room.Item!.MatchState!).CandidateItems);
                Assert.Equal(-1, ((MatchmakingRoomState)room.Item!.MatchState!).CandidateItem);
                Assert.NotEqual(-1, ((MatchmakingRoomState)room.Item!.MatchState!).GameplayItem);
                Assert.True(room.Item!.Settings.PlaylistItemId > 0);
            }
        }

        [Fact]
        public async Task RoomEndsWithSinglePlayer()
        {
            await Hub.JoinRoom(ROOM_ID);

            SetUserContext(ContextUser2);
            await Hub.JoinRoom(ROOM_ID);
            await Hub.LeaveRoom();

            await verifyStage(MatchmakingStage.Ended);
        }

        [Fact]
        public async Task StatsUpdateAfterForcefulEnd()
        {
            await Hub.JoinRoom(ROOM_ID);

            SetUserContext(ContextUser2);
            await Hub.JoinRoom(ROOM_ID);

            var room = Rooms.GetEntityUnsafe(ROOM_ID)!;
            ((MatchmakingRoomState)room.MatchState!).Users.GetOrAdd(USER_ID).Points = 10;
            ((MatchmakingRoomState)room.MatchState!).Users.GetOrAdd(USER_ID_2).Points = 5;

            SetUserContext(ContextUser2);
            await Hub.LeaveRoom();

            SetUserContext(ContextUser);
            await Hub.LeaveRoom();

            Database.Verify(db => db.UpdateMatchmakingUserStatsAsync(It.IsAny<matchmaking_user_stats>()), Times.Exactly(2));
        }

        [Fact]
        public async Task StatsUpdatesIfAllPlayersLeaveDuringGameplay()
        {
            await Hub.JoinRoom(ROOM_ID);

            SetUserContext(ContextUser2);
            await Hub.JoinRoom(ROOM_ID);

            var room = Rooms.GetEntityUnsafe(ROOM_ID)!;
            ((MatchmakingRoomState)room.MatchState!).Users.GetOrAdd(USER_ID).Points = 10;
            ((MatchmakingRoomState)room.MatchState!).Users.GetOrAdd(USER_ID_2).Points = 5;

            await gotoStage(MatchmakingStage.WaitingForClientsBeatmapDownload);

            // Enter gameplay for both users.
            SetUserContext(ContextUser);
            await MarkCurrentUserReadyAndAvailable();
            SetUserContext(ContextUser2);
            await MarkCurrentUserReadyAndAvailable();

            await gotoStage(MatchmakingStage.Gameplay);

            // Leave both users.
            SetUserContext(ContextUser);
            await Hub.LeaveRoom();
            SetUserContext(ContextUser2);
            await Hub.LeaveRoom();

            Database.Verify(db => db.UpdateMatchmakingUserStatsAsync(It.IsAny<matchmaking_user_stats>()), Times.Exactly(2));
        }

        [Fact]
        public async Task MatchDoesNotEndDuringGameplay()
        {
            await Hub.JoinRoom(ROOM_ID);

            SetUserContext(ContextUser2);
            await Hub.JoinRoom(ROOM_ID);

            var room = Rooms.GetEntityUnsafe(ROOM_ID)!;
            ((MatchmakingRoomState)room.MatchState!).Users.GetOrAdd(USER_ID).Points = 10;
            ((MatchmakingRoomState)room.MatchState!).Users.GetOrAdd(USER_ID_2).Points = 5;

            await gotoStage(MatchmakingStage.WaitingForClientsBeatmapDownload);

            // Enter gameplay for both users.
            SetUserContext(ContextUser);
            await MarkCurrentUserReadyAndAvailable();
            SetUserContext(ContextUser2);
            await MarkCurrentUserReadyAndAvailable();

            await gotoStage(MatchmakingStage.Gameplay);

            // Leave user 2.
            SetUserContext(ContextUser2);
            await Hub.LeaveRoom();

            // Match should still be "ongoing".
            await verifyStage(MatchmakingStage.Gameplay);
            Database.Verify(db => db.UpdateMatchmakingUserStatsAsync(It.IsAny<matchmaking_user_stats>()), Times.Never);

            SetUserContext(ContextUser);
            await Hub.AbortGameplay();

            await verifyStage(MatchmakingStage.ResultsDisplaying);
            await gotoNextStage();

            await verifyStage(MatchmakingStage.Ended);
            Database.Verify(db => db.UpdateMatchmakingUserStatsAsync(It.IsAny<matchmaking_user_stats>()), Times.Exactly(2));
        }

        [Fact]
        public async Task HeadToHeadMatchEndsEarlyWhenScoreIsNotAttainable()
        {
            AppSettings.MatchmakingRoomRounds = 5;
            AppSettings.MatchmakingHeadToHeadIsBestOf = true;

            Database.Setup(db => db.GetAllScoresForPlaylistItem(It.IsAny<long>())).Returns(() => Task.FromResult((IEnumerable<SoloScore>)
            [
                new SoloScore
                {
                    user_id = USER_ID,
                    total_score = 10
                },
                new SoloScore
                {
                    user_id = USER_ID_2,
                    total_score = 5
                }
            ]));

            await Hub.JoinRoom(ROOM_ID);

            SetUserContext(ContextUser2);
            await Hub.JoinRoom(ROOM_ID);

            for (int i = 0; i < 3; i++)
            {
                await gotoStage(MatchmakingStage.WaitingForClientsBeatmapDownload);

                // Enter gameplay for both users.
                SetUserContext(ContextUser);
                await MarkCurrentUserReadyAndAvailable();
                SetUserContext(ContextUser2);
                await MarkCurrentUserReadyAndAvailable();

                await gotoStage(MatchmakingStage.Gameplay);

                SetUserContext(ContextUser);
                await Hub.ChangeState(MultiplayerUserState.Loaded);
                await Hub.ChangeState(MultiplayerUserState.ReadyForGameplay);
                await Hub.AbortGameplay();

                SetUserContext(ContextUser2);
                await Hub.ChangeState(MultiplayerUserState.Loaded);
                await Hub.ChangeState(MultiplayerUserState.ReadyForGameplay);
                await Hub.AbortGameplay();

                await gotoNextStage();
            }

            await verifyStage(MatchmakingStage.Ended);
        }

        [Fact]
<<<<<<< HEAD
        public async Task HeadToHeadMatchRequiresAllUsersDownloaded()
=======
        public async Task BestOfFullRounds()
>>>>>>> 9415039e
        {
            AppSettings.MatchmakingRoomRounds = 5;
            AppSettings.MatchmakingHeadToHeadIsBestOf = true;

            await Hub.JoinRoom(ROOM_ID);
            SetUserContext(ContextUser2);
            await Hub.JoinRoom(ROOM_ID);

<<<<<<< HEAD
            await gotoStage(MatchmakingStage.WaitingForClientsBeatmapDownload);

            // User 1 becomes ready.
            SetUserContext(ContextUser);
            await MarkCurrentUserReadyAndAvailable();

            // Countdown expires.
            await gotoNextStage();
            await verifyStage(MatchmakingStage.WaitingForClientsBeatmapDownload);
=======
            for (int i = 0; i < 5; i++)
            {
                int i2 = i;
                Database.Setup(db => db.GetAllScoresForPlaylistItem(It.IsAny<long>())).Returns(() => Task.FromResult((IEnumerable<SoloScore>)
                [
                    new SoloScore
                    {
                        user_id = USER_ID,
                        total_score = i2 < 2 ? 10u : 5u
                    },
                    new SoloScore
                    {
                        user_id = USER_ID_2,
                        total_score = i2 < 2 ? 5u : 10u
                    }
                ]));

                await gotoStage(MatchmakingStage.WaitingForClientsBeatmapDownload);

                // Enter gameplay for both users.
                SetUserContext(ContextUser);
                await MarkCurrentUserReadyAndAvailable();
                SetUserContext(ContextUser2);
                await MarkCurrentUserReadyAndAvailable();

                await gotoStage(MatchmakingStage.Gameplay);

                SetUserContext(ContextUser);
                await Hub.ChangeState(MultiplayerUserState.Loaded);
                await Hub.ChangeState(MultiplayerUserState.ReadyForGameplay);
                await Hub.AbortGameplay();

                SetUserContext(ContextUser2);
                await Hub.ChangeState(MultiplayerUserState.Loaded);
                await Hub.ChangeState(MultiplayerUserState.ReadyForGameplay);
                await Hub.AbortGameplay();

                await gotoNextStage();
            }

            await verifyStage(MatchmakingStage.Ended);
        }

        [Fact]
        public async Task AbandonPenaltyOnEarlyQuit()
        {
            CreateUser(3, out var contextUser3, out _);

            using (var roomUsage = await Rooms.GetForUse(ROOM_ID, true))
                roomUsage.Item = await MatchmakingQueueBackgroundService.InitialiseRoomAsync(ROOM_ID, HubContext, DatabaseFactory.Object, EventLogger, [USER_ID, USER_ID_2, 3], 0);

            await Hub.JoinRoom(ROOM_ID);
            SetUserContext(ContextUser2);
            await Hub.JoinRoom(ROOM_ID);
            SetUserContext(contextUser3);
            await Hub.JoinRoom(ROOM_ID);

            var room = Rooms.GetEntityUnsafe(ROOM_ID)!;
            var roomState = (MatchmakingRoomState)room.MatchState!;

            await gotoStage(MatchmakingStage.UserBeatmapSelect);

            // Player 1 quits during beatmap selection, and receives an abandon penalty.
            SetUserContext(ContextUser);
            await Hub.LeaveRoom();
            Assert.NotNull(roomState.Users.GetOrAdd(USER_ID).AbandonedAt);

            await gotoStage(MatchmakingStage.WaitingForClientsBeatmapDownload);

            SetUserContext(ContextUser2);
            await MarkCurrentUserReadyAndAvailable();
            SetUserContext(contextUser3);
            await MarkCurrentUserReadyAndAvailable();

            await gotoStage(MatchmakingStage.Gameplay);

            // Player 2 quits during gameplay, and receives an abandon penalty.
            SetUserContext(ContextUser2);
            await Hub.LeaveRoom();
            Assert.NotNull(roomState.Users.GetOrAdd(USER_ID_2).AbandonedAt);

            // Player 3 is the last player to quit, and doesn't receive an abandon penalty.
            SetUserContext(contextUser3);
            await Hub.LeaveRoom();
            Assert.Null(roomState.Users.GetOrAdd(3).AbandonedAt);
        }

        [Theory]
        [InlineData(false)]
        [InlineData(true)]
        public async Task NoAbandonPenaltyOnQuitInConclusoryState(bool isBestOf)
        {
            int totalRounds;

            if (isBestOf)
            {
                AppSettings.MatchmakingRoomRounds = 3;
                AppSettings.MatchmakingHeadToHeadIsBestOf = true;
                totalRounds = 2;
            }
            else
            {
                AppSettings.MatchmakingRoomRounds = 1;
                totalRounds = 1;
            }

            Database.Setup(db => db.GetAllScoresForPlaylistItem(It.IsAny<long>())).Returns(() => Task.FromResult((IEnumerable<SoloScore>)
            [
                new SoloScore
                {
                    user_id = USER_ID,
                    total_score = 10
                },
                new SoloScore
                {
                    user_id = USER_ID_2,
                    total_score = 5
                }
            ]));

            await Hub.JoinRoom(ROOM_ID);
            SetUserContext(ContextUser2);
            await Hub.JoinRoom(ROOM_ID);

            var room = Rooms.GetEntityUnsafe(ROOM_ID)!;
            var roomState = (MatchmakingRoomState)room.MatchState!;

            for (int i = 0; i < totalRounds; i++)
            {
                await gotoStage(MatchmakingStage.WaitingForClientsBeatmapDownload);

                SetUserContext(ContextUser);
                await MarkCurrentUserReadyAndAvailable();
                SetUserContext(ContextUser2);
                await MarkCurrentUserReadyAndAvailable();

                await gotoStage(MatchmakingStage.Gameplay);

                SetUserContext(ContextUser);
                await Hub.AbortGameplay();
                SetUserContext(ContextUser2);
                await Hub.AbortGameplay();

                await verifyStage(MatchmakingStage.ResultsDisplaying);
            }

            // User 1 leaves, doesn't receive abandon penalty.
            SetUserContext(ContextUser);
            await Hub.LeaveRoom();
            Assert.Null(roomState.Users.GetOrAdd(USER_ID).AbandonedAt);

            // User 2 leaves, doesn't receive abandon penalty.
            SetUserContext(ContextUser2);
            await Hub.LeaveRoom();
            Assert.Null(roomState.Users.GetOrAdd(USER_ID_2).AbandonedAt);
        }

        [Fact]
        public async Task HeadToHeadWithoutBestOfRequiresAllRoundsComplete()
        {
            AppSettings.MatchmakingRoomRounds = 3;
            AppSettings.MatchmakingHeadToHeadIsBestOf = false;

            await Hub.JoinRoom(ROOM_ID);
            SetUserContext(ContextUser2);
            await Hub.JoinRoom(ROOM_ID);

            for (int i = 0; i < 3; i++)
            {
                await gotoStage(MatchmakingStage.WaitingForClientsBeatmapDownload);

                SetUserContext(ContextUser);
                await MarkCurrentUserReadyAndAvailable();
                SetUserContext(ContextUser2);
                await MarkCurrentUserReadyAndAvailable();

                await gotoStage(MatchmakingStage.Gameplay);

                SetUserContext(ContextUser);
                await Hub.AbortGameplay();
                SetUserContext(ContextUser2);
                await Hub.AbortGameplay();

                await verifyStage(MatchmakingStage.ResultsDisplaying);
            }

            await gotoNextStage();
            await verifyStage(MatchmakingStage.Ended);
>>>>>>> 9415039e
        }

        private async Task verifyStage(MatchmakingStage stage)
        {
            using (var room = await Rooms.GetForUse(ROOM_ID))
                Assert.Equal(stage, ((MatchmakingRoomState)room.Item!.MatchState!).Stage);
        }

        private async Task gotoNextStage()
        {
            MatchmakingMatchController controller;

            using (var room = await Rooms.GetForUse(ROOM_ID))
            {
                Assert.NotNull(room.Item);
                controller = (MatchmakingMatchController)room.Item.Controller;
            }

            controller.SkipToNextStage(out Task countdownTask);
            await countdownTask;
        }

        private async Task gotoStage(MatchmakingStage stage)
        {
            while (true)
            {
                MatchmakingStage currentStage;

                using (var room = await Rooms.GetForUse(ROOM_ID))
                    currentStage = ((MatchmakingRoomState)room.Item!.MatchState!).Stage;

                if (currentStage == stage)
                    break;

                switch (currentStage)
                {
                    case MatchmakingStage.WaitingForClientsJoin:
                        await gotoNextStage();
                        break;

                    case MatchmakingStage.RoundWarmupTime:
                        await gotoNextStage();
                        break;

                    case MatchmakingStage.UserBeatmapSelect:
                        await gotoNextStage();
                        break;

                    case MatchmakingStage.ServerBeatmapFinalised:
                        await gotoNextStage();
                        break;

                    case MatchmakingStage.WaitingForClientsBeatmapDownload:
                        SetUserContext(ContextUser);
                        await Hub.ChangeState(MultiplayerUserState.Ready);
                        await Hub.ChangeBeatmapAvailability(BeatmapAvailability.LocallyAvailable());
                        break;

                    case MatchmakingStage.GameplayWarmupTime:
                        await gotoNextStage();
                        break;

                    case MatchmakingStage.Gameplay:
                        SetUserContext(ContextUser);
                        await Hub.ChangeState(MultiplayerUserState.Loaded);
                        await Hub.ChangeState(MultiplayerUserState.ReadyForGameplay);
                        await Hub.AbortGameplay();
                        break;

                    case MatchmakingStage.ResultsDisplaying:
                        await gotoNextStage();
                        break;

                    case MatchmakingStage.Ended:
                        await gotoNextStage();
                        break;

                    default:
                        throw new ArgumentOutOfRangeException(nameof(stage));
                }
            }
        }

        public Task DisposeAsync()
        {
            return Task.CompletedTask;
        }
    }
}<|MERGE_RESOLUTION|>--- conflicted
+++ resolved
@@ -563,11 +563,7 @@
         }
 
         [Fact]
-<<<<<<< HEAD
         public async Task HeadToHeadMatchRequiresAllUsersDownloaded()
-=======
-        public async Task BestOfFullRounds()
->>>>>>> 9415039e
         {
             AppSettings.MatchmakingRoomRounds = 5;
             AppSettings.MatchmakingHeadToHeadIsBestOf = true;
@@ -576,7 +572,6 @@
             SetUserContext(ContextUser2);
             await Hub.JoinRoom(ROOM_ID);
 
-<<<<<<< HEAD
             await gotoStage(MatchmakingStage.WaitingForClientsBeatmapDownload);
 
             // User 1 becomes ready.
@@ -586,7 +581,18 @@
             // Countdown expires.
             await gotoNextStage();
             await verifyStage(MatchmakingStage.WaitingForClientsBeatmapDownload);
-=======
+        }
+
+        [Fact]
+        public async Task BestOfFullRounds()
+        {
+            AppSettings.MatchmakingRoomRounds = 5;
+            AppSettings.MatchmakingHeadToHeadIsBestOf = true;
+
+            await Hub.JoinRoom(ROOM_ID);
+            SetUserContext(ContextUser2);
+            await Hub.JoinRoom(ROOM_ID);
+
             for (int i = 0; i < 5; i++)
             {
                 int i2 = i;
@@ -775,7 +781,6 @@
 
             await gotoNextStage();
             await verifyStage(MatchmakingStage.Ended);
->>>>>>> 9415039e
         }
 
         private async Task verifyStage(MatchmakingStage stage)
