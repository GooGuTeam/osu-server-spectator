--- conflicted
+++ resolved
@@ -129,21 +129,18 @@
             Clients.Setup(clients => clients.Group(MultiplayerHub.GetGroupId(ROOM_ID_2))).Returns(Receiver2.Object);
             Clients.Setup(client => client.Caller).Returns(Caller.Object);
 
-<<<<<<< HEAD
             var loggerFactoryMock = new Mock<ILoggerFactory>();
             loggerFactoryMock.Setup(factory => factory.CreateLogger(It.IsAny<string>()))
                              .Returns(new Mock<ILogger>().Object);
 
-            Hub = new TestMultiplayerHub(loggerFactoryMock.Object, new MemoryDistributedCache(Options.Create(new MemoryDistributedCacheOptions())), Rooms, UserStates, DatabaseFactory.Object, hubContext.Object);
-=======
             Hub = new TestMultiplayerHub(
+                loggerFactoryMock.Object,
                 new MemoryDistributedCache(Options.Create(new MemoryDistributedCacheOptions())),
                 Rooms,
                 UserStates,
                 DatabaseFactory.Object,
                 new ChatFilters(DatabaseFactory.Object),
                 hubContext.Object);
->>>>>>> 89fd2a1b
             Hub.Groups = Groups.Object;
             Hub.Clients = Clients.Object;
 
